<<<<<<< HEAD
import { describe, it, expect, beforeEach, afterEach, vi } from 'vitest';
=======
import { describe, it, expect, beforeEach, vi } from 'vitest';
>>>>>>> 314876a0
import { DiagnosticsService } from '../../../server/services/DiagnosticsService';
import { storage } from '../../../server/storage';

// Mock the storage module
vi.mock('../../../server/storage', () => ({
  storage: {
<<<<<<< HEAD
    getTranslationsByDateRange: vi.fn(),
    getAllActiveSessions: vi.fn(),
    createSession: vi.fn(),
    addTranslation: vi.fn(),
    addTranscript: vi.fn()
  }
}));
=======
    getSessionMetrics: vi.fn(),
    getTranslationMetrics: vi.fn(),
    getLanguagePairMetrics: vi.fn(),
    getRecentSessionActivity: vi.fn()
  }
}));

// Mock global WebSocketServer
vi.mock('../../../server/services/WebSocketServer', () => ({
  WebSocketServer: vi.fn()
}));
>>>>>>> 314876a0

describe('DiagnosticsService', () => {
  let diagnosticsService: DiagnosticsService;

  beforeEach(() => {
<<<<<<< HEAD
    diagnosticsService = new DiagnosticsService();
    vi.clearAllMocks();
    vi.useFakeTimers(); // Enable fake timers
  });

  afterEach(() => {
    vi.useRealTimers(); // Restore real timers after each test
  });

  describe('Connection tracking', () => {
    it('should record new connections', () => {
      diagnosticsService.recordConnection('conn1', 'teacher');
      diagnosticsService.recordConnection('conn2', 'student');
      diagnosticsService.recordConnection('conn3', 'student');

      // Can't directly test private state, but we can test through getMetrics
      // This is a limitation we'll address by testing the metrics output
    });

    it('should track unique teachers and students', async () => {
      // Record connections
      diagnosticsService.recordConnection('teacher1', 'teacher');
      diagnosticsService.recordConnection('teacher2', 'teacher');
      diagnosticsService.recordConnection('student1', 'student');
      diagnosticsService.recordConnection('student2', 'student');
      diagnosticsService.recordConnection('student3', 'student');

      // Mock storage responses
      vi.mocked(storage.getTranslationsByDateRange).mockResolvedValue([]);
      vi.mocked(storage.getAllActiveSessions).mockResolvedValue([]);

      const metrics = await diagnosticsService.getMetrics();

      expect(metrics.connections.total).toBe(5);
      expect(metrics.connections.active).toBe(5);
      expect(metrics.connections.teachers).toBe(2);
      expect(metrics.connections.students).toBe(3);
      expect(metrics.usage.uniqueTeachersToday).toBe(2);
      expect(metrics.usage.uniqueStudentsToday).toBe(3);
    });

    it('should track peak concurrent users', async () => {
      // Add connections
      diagnosticsService.recordConnection('conn1', 'teacher');
      diagnosticsService.recordConnection('conn2', 'student');
      diagnosticsService.recordConnection('conn3', 'student');
      diagnosticsService.recordConnection('conn4', 'student');
      diagnosticsService.recordConnection('conn5', 'student');
      
      // Remove one
      diagnosticsService.recordConnectionClosed('conn2');
      
      // Add more (but peak should remain 5)
      diagnosticsService.recordConnection('conn6', 'student');

      vi.mocked(storage.getTranslationsByDateRange).mockResolvedValue([]);
      vi.mocked(storage.getAllActiveSessions).mockResolvedValue([]);

      const metrics = await diagnosticsService.getMetrics();
      
      expect(metrics.connections.active).toBe(5); // 5 active (removed conn2, added conn6)
      expect(metrics.usage.peakConcurrentUsers).toBe(5); // Peak was 5
    });

    it('should handle connection closure', async () => {
      diagnosticsService.recordConnection('conn1', 'teacher');
      diagnosticsService.recordConnection('conn2', 'student');
      diagnosticsService.recordConnectionClosed('conn1');

      vi.mocked(storage.getTranslationsByDateRange).mockResolvedValue([]);
      vi.mocked(storage.getAllActiveSessions).mockResolvedValue([]);

      const metrics = await diagnosticsService.getMetrics();
      
      expect(metrics.connections.active).toBe(1);
      expect(metrics.connections.teachers).toBe(0);
      expect(metrics.connections.students).toBe(1);
    });
  });

  describe('Session tracking', () => {
    it('should track session start and end', () => {
      const sessionId = 'ABC123';
      
      diagnosticsService.recordSessionStart(sessionId);
      
      // Simulate session duration
      vi.advanceTimersByTime(5 * 60 * 1000); // 5 minutes
      
      diagnosticsService.recordSessionEnd(sessionId);
      
      // Session tracking is internal, we'll verify through metrics
    });

    it('should calculate average session length', async () => {
      // Use fake Date.now() for consistent timing
      const startTime = Date.now();
      vi.setSystemTime(startTime);
      
      // Start and end first session
      diagnosticsService.recordSessionStart('session1');
      vi.advanceTimersByTime(10 * 60 * 1000); // 10 minutes
      diagnosticsService.recordSessionEnd('session1');

      // Start and end second session
      diagnosticsService.recordSessionStart('session2');
      vi.advanceTimersByTime(20 * 60 * 1000); // 20 minutes
      diagnosticsService.recordSessionEnd('session2');

      vi.mocked(storage.getTranslationsByDateRange).mockResolvedValue([]);
      vi.mocked(storage.getAllActiveSessions).mockResolvedValue([]);

      const metrics = await diagnosticsService.getMetrics();
      
      // Average should be 15 minutes (900000 ms)
      expect(metrics.sessions.averageSessionDuration).toBeCloseTo(15 * 60 * 1000);
      expect(metrics.usage.averageSessionLengthFormatted).toContain('15.0 minutes');
    });
  });

  describe('Translation tracking', () => {
    it('should record translation times', () => {
      diagnosticsService.recordTranslation(100);
      diagnosticsService.recordTranslation(200);
      diagnosticsService.recordTranslation(300);
      
      // Verify through metrics
    });

    it('should calculate average translation time', async () => {
      diagnosticsService.recordTranslation(100);
      diagnosticsService.recordTranslation(200);
      diagnosticsService.recordTranslation(300);

      vi.mocked(storage.getTranslationsByDateRange).mockResolvedValue([]);
      vi.mocked(storage.getAllActiveSessions).mockResolvedValue([]);

      const metrics = await diagnosticsService.getMetrics();
      
      expect(metrics.translations.averageTime).toBe(200);
      expect(metrics.translations.averageTimeFormatted).toBe('200 ms');
    });

    it('should limit translation history to last 100', async () => {
      // Record 150 translations
      for (let i = 0; i < 150; i++) {
        diagnosticsService.recordTranslation(100);
      }

      vi.mocked(storage.getTranslationsByDateRange).mockResolvedValue([]);
      vi.mocked(storage.getAllActiveSessions).mockResolvedValue([]);

      const metrics = await diagnosticsService.getMetrics();
      
      expect(metrics.translations.total).toBe(100); // Should be capped at 100
    });
  });

  describe('Transcription tracking', () => {
    it('should count total transcriptions', async () => {
      diagnosticsService.recordTranscription();
      diagnosticsService.recordTranscription();
      diagnosticsService.recordTranscription();

      vi.mocked(storage.getTranslationsByDateRange).mockResolvedValue([]);
      vi.mocked(storage.getAllActiveSessions).mockResolvedValue([]);

      const metrics = await diagnosticsService.getMetrics();
      
      expect(metrics.usage.totalTranscriptions).toBe(3);
    });
  });

  describe('Audio generation tracking', () => {
    it('should record audio generation times', async () => {
      diagnosticsService.recordAudioGeneration(50);
      diagnosticsService.recordAudioGeneration(100);
      diagnosticsService.recordAudioGeneration(150);

      vi.mocked(storage.getTranslationsByDateRange).mockResolvedValue([]);
      vi.mocked(storage.getAllActiveSessions).mockResolvedValue([]);

      const metrics = await diagnosticsService.getMetrics();
      
      expect(metrics.audio.totalGenerated).toBe(3);
      expect(metrics.audio.averageGenerationTime).toBe(100);
      expect(metrics.audio.averageGenerationTimeFormatted).toBe('100 ms');
    });

    it('should track audio cache size', async () => {
      diagnosticsService.setAudioCacheSize(1024 * 1024); // 1 MB

      vi.mocked(storage.getTranslationsByDateRange).mockResolvedValue([]);
      vi.mocked(storage.getAllActiveSessions).mockResolvedValue([]);

      const metrics = await diagnosticsService.getMetrics();
      
      expect(metrics.audio.cacheSize).toBe(1024 * 1024);
      expect(metrics.audio.cacheSizeFormatted).toBe('1.0 MB');
    });
  });

  describe('Database metrics integration', () => {
    it('should fetch translations from database', async () => {
      const mockTranslations = [
        {
          id: 1,
          sourceLanguage: 'en-US',
          targetLanguage: 'es',
          originalText: 'Hello',
          translatedText: 'Hola',
          latency: 150,
          timestamp: new Date()
        },
        {
          id: 2,
          sourceLanguage: 'en-US',
          targetLanguage: 'fr',
          originalText: 'World',
          translatedText: 'Monde',
          latency: 200,
          timestamp: new Date()
        }
      ];

      vi.mocked(storage.getTranslationsByDateRange).mockResolvedValue(mockTranslations);
      vi.mocked(storage.getAllActiveSessions).mockResolvedValue([]);

      const metrics = await diagnosticsService.getMetrics();
      
      expect(metrics.translations.totalFromDatabase).toBe(2);
      expect(metrics.translations.averageLatencyFromDatabase).toBe(175);
      expect(metrics.translations.translationsLast24Hours).toBe(2);
    });

    it('should calculate language pair metrics', async () => {
      const mockTranslations = [
        {
          id: 1,
          sourceLanguage: 'en-US',
          targetLanguage: 'es',
          originalText: 'Hello',
          translatedText: 'Hola',
          latency: 100,
          timestamp: new Date()
        },
        {
          id: 2,
          sourceLanguage: 'en-US',
          targetLanguage: 'es',
          originalText: 'World',
          translatedText: 'Mundo',
          latency: 200,
          timestamp: new Date()
        },
        {
          id: 3,
          sourceLanguage: 'en-US',
          targetLanguage: 'fr',
          originalText: 'Test',
          translatedText: 'Test',
          latency: 150,
          timestamp: new Date()
        }
      ];

      vi.mocked(storage.getTranslationsByDateRange).mockResolvedValue(mockTranslations);
      vi.mocked(storage.getAllActiveSessions).mockResolvedValue([]);

      const metrics = await diagnosticsService.getMetrics();
      
      expect(metrics.translations.languagePairs).toHaveLength(2);
      expect(metrics.translations.languagePairs[0]).toEqual({
        sourceLanguage: 'en-US',
        targetLanguage: 'es',
        count: 2,
        averageLatency: 150,
        averageLatencyFormatted: '150 ms'
      });
      expect(metrics.translations.languagePairs[1]).toEqual({
        sourceLanguage: 'en-US',
        targetLanguage: 'fr',
        count: 1,
        averageLatency: 150,
        averageLatencyFormatted: '150 ms'
      });
    });

    it('should handle storage errors gracefully', async () => {
      vi.mocked(storage.getTranslationsByDateRange).mockRejectedValue(new Error('DB Error'));
      vi.mocked(storage.getAllActiveSessions).mockRejectedValue(new Error('DB Error'));

      const metrics = await diagnosticsService.getMetrics();
      
      // Should return default values when storage fails
      expect(metrics.translations.totalFromDatabase).toBe(0);
      expect(metrics.translations.averageLatencyFromDatabase).toBe(0);
      expect(metrics.sessions.activeSessions).toBe(0);
    });
  });

  describe('Formatting utilities', () => {
    it('should format bytes correctly', () => {
      expect(diagnosticsService.formatBytes(0)).toBe('0.0 B');
      expect(diagnosticsService.formatBytes(512)).toBe('512.0 B');
      expect(diagnosticsService.formatBytes(1024)).toBe('1.0 KB');
      expect(diagnosticsService.formatBytes(1024 * 1024)).toBe('1.0 MB');
      expect(diagnosticsService.formatBytes(1024 * 1024 * 1024)).toBe('1.0 GB');
    });

    it('should format duration correctly', () => {
      expect(diagnosticsService.formatDuration(500)).toBe('500 ms');
      expect(diagnosticsService.formatDuration(1500)).toBe('1.5 seconds');
      expect(diagnosticsService.formatDuration(90000)).toBe('1.5 minutes');
      expect(diagnosticsService.formatDuration(5400000)).toBe('1.5 hours');
    });

    it('should format uptime correctly', () => {
      expect(diagnosticsService.formatUptime(30)).toBe('30 seconds');
      expect(diagnosticsService.formatUptime(90)).toBe('1.5 minutes');
      expect(diagnosticsService.formatUptime(5400)).toBe('1.5 hours');
      expect(diagnosticsService.formatUptime(129600)).toBe('1.5 days');
    });
  });

  describe('System metrics', () => {
    it('should track memory usage and uptime', async () => {
      vi.mocked(storage.getTranslationsByDateRange).mockResolvedValue([]);
      vi.mocked(storage.getAllActiveSessions).mockResolvedValue([]);

      const metrics = await diagnosticsService.getMetrics();
      
      expect(metrics.system.memoryUsage).toBeGreaterThanOrEqual(0);
      expect(metrics.system.memoryUsageFormatted).toMatch(/\d+\.\d+ [KMGB]B/);
      expect(metrics.system.uptime).toBeGreaterThanOrEqual(0);
      expect(metrics.system.uptimeFormatted).toBeTruthy();
    });
  });

  describe('Export functionality', () => {
    it('should export diagnostics data with metadata', async () => {
      vi.mocked(storage.getTranslationsByDateRange).mockResolvedValue([]);
      vi.mocked(storage.getAllActiveSessions).mockResolvedValue([]);

      const exportData = await diagnosticsService.getExportData();
      
=======
    vi.clearAllMocks();
    diagnosticsService = new DiagnosticsService();
    
    // Reset global wsServer
    (global as any).wsServer = undefined;
  });

  describe('Connection Tracking', () => {
    it('should track connection counts', () => {
      diagnosticsService.recordConnection();
      diagnosticsService.recordConnection();
      diagnosticsService.recordConnectionActive();
      
      expect(diagnosticsService['connectionCount']).toBe(2);
      expect(diagnosticsService['activeConnections']).toBe(1);
    });

    it('should handle connection closure', () => {
      diagnosticsService.recordConnectionActive();
      diagnosticsService.recordConnectionActive();
      diagnosticsService.recordConnectionClosed();
      
      expect(diagnosticsService['activeConnections']).toBe(1);
    });

    it('should not go negative on connection closure', () => {
      diagnosticsService.recordConnectionClosed();
      diagnosticsService.recordConnectionClosed();
      
      expect(diagnosticsService['activeConnections']).toBe(0);
    });
  });

  describe('Translation Metrics', () => {
    it('should record translation times', () => {
      diagnosticsService.recordTranslation(100);
      diagnosticsService.recordTranslation(200);
      diagnosticsService.recordTranslation(150);
      
      expect(diagnosticsService['translationTimes']).toEqual([100, 200, 150]);
    });

    it('should maintain only last 100 translations', () => {
      // Add 105 translations
      for (let i = 0; i < 105; i++) {
        diagnosticsService.recordTranslation(i);
      }
      
      expect(diagnosticsService['translationTimes'].length).toBe(100);
      expect(diagnosticsService['translationTimes'][0]).toBe(5); // First 5 should be removed
    });
  });

  describe('Audio Generation Metrics', () => {
    it('should record audio generation times', () => {
      diagnosticsService.recordAudioGeneration(50);
      diagnosticsService.recordAudioGeneration(75);
      
      expect(diagnosticsService['audioGenerationTimes']).toEqual([50, 75]);
    });

    it('should track audio cache size', () => {
      diagnosticsService.setAudioCacheSize(1024 * 1024); // 1MB
      expect(diagnosticsService.getAudioCacheSize()).toBe(1024 * 1024);
    });
  });

  describe('Formatting Functions', () => {
    it('should format bytes correctly', () => {
      expect(diagnosticsService.formatBytes(0)).toBe('0.0 B');
      expect(diagnosticsService.formatBytes(512)).toBe('512.0 B');
      expect(diagnosticsService.formatBytes(1024)).toBe('1.0 KB');
      expect(diagnosticsService.formatBytes(1024 * 1024)).toBe('1.0 MB');
      expect(diagnosticsService.formatBytes(1.5 * 1024 * 1024)).toBe('1.5 MB');
      expect(diagnosticsService.formatBytes(1024 * 1024 * 1024)).toBe('1.0 GB');
    });

    it('should format duration correctly', () => {
      expect(diagnosticsService.formatDuration(500)).toBe('500 ms');
      expect(diagnosticsService.formatDuration(1500)).toBe('1.5 seconds');
      expect(diagnosticsService.formatDuration(65000)).toBe('1.1 minutes');
      expect(diagnosticsService.formatDuration(3700000)).toBe('1.0 hours');
    });

    it('should format uptime correctly', () => {
      expect(diagnosticsService.formatUptime(30)).toBe('30 seconds');
      expect(diagnosticsService.formatUptime(90)).toBe('1.5 minutes');
      expect(diagnosticsService.formatUptime(3700)).toBe('1.0 hours');
      expect(diagnosticsService.formatUptime(90000)).toBe('1.0 days');
    });
  });

  describe('getMetrics', () => {
    it('should return comprehensive metrics', async () => {
      // Mock storage responses
      vi.mocked(storage.getSessionMetrics).mockResolvedValue({
        totalSessions: 10,
        activeSessions: 2,
        averageSessionDuration: 300000
      });

      vi.mocked(storage.getTranslationMetrics).mockResolvedValue({
        totalTranslations: 100,
        averageLatency: 150,
        recentTranslations: 25
      });

      vi.mocked(storage.getLanguagePairMetrics).mockResolvedValue([
        {
          sourceLanguage: 'en-US',
          targetLanguage: 'es',
          count: 50,
          averageLatency: 120
        }
      ]);

      vi.mocked(storage.getRecentSessionActivity).mockResolvedValue([
        {
          sessionId: 'test-session',
          teacherLanguage: 'en-US',
          transcriptCount: 5,
          startTime: new Date(),
          endTime: new Date(),
          duration: 60000
        }
      ]);

      // Record some metrics
      diagnosticsService.recordConnection();
      diagnosticsService.recordConnectionActive();
      diagnosticsService.recordTranslation(100);
      diagnosticsService.recordAudioGeneration(50);
      diagnosticsService.setAudioCacheSize(1024 * 1024);

      const metrics = await diagnosticsService.getMetrics();

      expect(metrics).toMatchObject({
        connections: {
          total: 1,
          active: 1
        },
        translations: {
          total: 1,
          averageTime: 100,
          averageTimeFormatted: '100 ms',
          totalFromDatabase: 100,
          averageLatencyFromDatabase: 150,
          languagePairs: expect.any(Array),
          recentTranslations: 25
        },
        sessions: {
          totalSessions: 10,
          averageSessionDuration: 300000,
          averageSessionDurationFormatted: '5.0 minutes'
        },
        audio: {
          totalGenerated: 1,
          averageGenerationTime: 50,
          averageGenerationTimeFormatted: '50 ms',
          cacheSize: 1024 * 1024,
          cacheSizeFormatted: '1.0 MB'
        },
        system: {
          memoryUsage: expect.any(Number),
          memoryUsageFormatted: expect.any(String),
          uptime: expect.any(Number),
          uptimeFormatted: expect.any(String)
        },
        lastUpdated: expect.any(String)
      });
    });

    it('should handle WebSocketServer metrics when available', async () => {
      // Mock WebSocketServer
      const mockWsServer = {
        getActiveSessionMetrics: vi.fn().mockReturnValue({
          activeSessions: 3,
          studentsConnected: 5,
          teachersConnected: 2,
          currentLanguages: ['en-US', 'es', 'fr']
        })
      };
      (global as any).wsServer = mockWsServer;

      // Mock storage responses
      vi.mocked(storage.getSessionMetrics).mockResolvedValue({
        totalSessions: 10,
        activeSessions: 2,
        averageSessionDuration: 300000
      });

      vi.mocked(storage.getTranslationMetrics).mockResolvedValue({
        totalTranslations: 100,
        averageLatency: 150,
        recentTranslations: 25
      });

      vi.mocked(storage.getLanguagePairMetrics).mockResolvedValue([]);
      vi.mocked(storage.getRecentSessionActivity).mockResolvedValue([]);

      const metrics = await diagnosticsService.getMetrics();

      expect(metrics.sessions).toMatchObject({
        activeSessions: 3,
        studentsConnected: 5,
        teachersConnected: 2,
        currentLanguages: ['en-US', 'es', 'fr']
      });
    });

    it('should handle errors gracefully when WebSocketServer is not available', async () => {
      // Mock storage responses
      vi.mocked(storage.getSessionMetrics).mockResolvedValue({
        totalSessions: 10,
        activeSessions: 2,
        averageSessionDuration: 300000
      });

      vi.mocked(storage.getTranslationMetrics).mockResolvedValue({
        totalTranslations: 100,
        averageLatency: 150,
        recentTranslations: 25
      });

      vi.mocked(storage.getLanguagePairMetrics).mockResolvedValue([]);
      vi.mocked(storage.getRecentSessionActivity).mockResolvedValue([]);

      const metrics = await diagnosticsService.getMetrics();

      // Should use default values when WebSocketServer is not available
      expect(metrics.sessions.activeSessions).toBe(0);
      expect(metrics.sessions.studentsConnected).toBe(0);
      expect(metrics.sessions.teachersConnected).toBe(0);
      expect(metrics.sessions.currentLanguages).toEqual([]);
    });
  });

  describe('getExportData', () => {
    it('should include export metadata', async () => {
      // Mock storage responses
      vi.mocked(storage.getSessionMetrics).mockResolvedValue({
        totalSessions: 10,
        activeSessions: 2,
        averageSessionDuration: 300000
      });

      vi.mocked(storage.getTranslationMetrics).mockResolvedValue({
        totalTranslations: 100,
        averageLatency: 150,
        recentTranslations: 25
      });

      vi.mocked(storage.getLanguagePairMetrics).mockResolvedValue([]);
      vi.mocked(storage.getRecentSessionActivity).mockResolvedValue([]);

      const exportData = await diagnosticsService.getExportData();

>>>>>>> 314876a0
      expect(exportData).toHaveProperty('exportedAt');
      expect(exportData).toHaveProperty('version', '1.0.0');
      expect(exportData).toHaveProperty('connections');
      expect(exportData).toHaveProperty('translations');
      expect(exportData).toHaveProperty('sessions');
      expect(exportData).toHaveProperty('audio');
      expect(exportData).toHaveProperty('system');
<<<<<<< HEAD
      expect(exportData).toHaveProperty('usage');
    });
  });

  describe('Reset functionality', () => {
    it('should reset all metrics', async () => {
      // Add some data
      diagnosticsService.recordConnection('conn1', 'teacher');
      diagnosticsService.recordTranslation(100);
      diagnosticsService.recordTranscription();
      diagnosticsService.recordAudioGeneration(50);
      
      // Reset
      diagnosticsService.reset();
      
      vi.mocked(storage.getTranslationsByDateRange).mockResolvedValue([]);
      vi.mocked(storage.getAllActiveSessions).mockResolvedValue([]);

      const metrics = await diagnosticsService.getMetrics();
      
      expect(metrics.connections.total).toBe(0);
      expect(metrics.connections.active).toBe(0);
      expect(metrics.translations.total).toBe(0);
      expect(metrics.audio.totalGenerated).toBe(0);
      expect(metrics.usage.totalTranscriptions).toBe(0);
    });
  });
}); 
=======
    });
  });

  describe('reset', () => {
    it('should reset all metrics', () => {
      // Add some data
      diagnosticsService.recordConnection();
      diagnosticsService.recordConnectionActive();
      diagnosticsService.recordTranslation(100);
      diagnosticsService.recordAudioGeneration(50);
      diagnosticsService.setAudioCacheSize(1024);

      // Reset
      diagnosticsService.reset();

      // Verify all data is cleared
      expect(diagnosticsService['connectionCount']).toBe(0);
      expect(diagnosticsService['activeConnections']).toBe(0);
      expect(diagnosticsService['translationTimes']).toEqual([]);
      expect(diagnosticsService['audioGenerationTimes']).toEqual([]);
      expect(diagnosticsService.getAudioCacheSize()).toBe(0);
    });
  });

  describe('Edge Cases', () => {
    it('should handle empty arrays when calculating averages', async () => {
      // Mock storage responses
      vi.mocked(storage.getSessionMetrics).mockResolvedValue({
        totalSessions: 0,
        activeSessions: 0,
        averageSessionDuration: 0
      });

      vi.mocked(storage.getTranslationMetrics).mockResolvedValue({
        totalTranslations: 0,
        averageLatency: 0,
        recentTranslations: 0
      });

      vi.mocked(storage.getLanguagePairMetrics).mockResolvedValue([]);
      vi.mocked(storage.getRecentSessionActivity).mockResolvedValue([]);

      const metrics = await diagnosticsService.getMetrics();

      expect(metrics.translations.averageTime).toBe(0);
      expect(metrics.audio.averageGenerationTime).toBe(0);
    });

    it('should handle very large numbers in formatting', () => {
      const largeBytes = 1024 * 1024 * 1024 * 1024; // 1TB
      const formatted = diagnosticsService.formatBytes(largeBytes);
      expect(formatted).toMatch(/^\d+\.\d+ (GB|TB)$/);

      const largeDuration = 24 * 60 * 60 * 1000; // 24 hours
      const formattedDuration = diagnosticsService.formatDuration(largeDuration);
      expect(formattedDuration).toBe('24.0 hours');
    });
  });
});
>>>>>>> 314876a0
<|MERGE_RESOLUTION|>--- conflicted
+++ resolved
@@ -1,23 +1,10 @@
-<<<<<<< HEAD
-import { describe, it, expect, beforeEach, afterEach, vi } from 'vitest';
-=======
 import { describe, it, expect, beforeEach, vi } from 'vitest';
->>>>>>> 314876a0
 import { DiagnosticsService } from '../../../server/services/DiagnosticsService';
 import { storage } from '../../../server/storage';
 
 // Mock the storage module
 vi.mock('../../../server/storage', () => ({
   storage: {
-<<<<<<< HEAD
-    getTranslationsByDateRange: vi.fn(),
-    getAllActiveSessions: vi.fn(),
-    createSession: vi.fn(),
-    addTranslation: vi.fn(),
-    addTranscript: vi.fn()
-  }
-}));
-=======
     getSessionMetrics: vi.fn(),
     getTranslationMetrics: vi.fn(),
     getLanguagePairMetrics: vi.fn(),
@@ -29,360 +16,11 @@
 vi.mock('../../../server/services/WebSocketServer', () => ({
   WebSocketServer: vi.fn()
 }));
->>>>>>> 314876a0
 
 describe('DiagnosticsService', () => {
   let diagnosticsService: DiagnosticsService;
 
   beforeEach(() => {
-<<<<<<< HEAD
-    diagnosticsService = new DiagnosticsService();
-    vi.clearAllMocks();
-    vi.useFakeTimers(); // Enable fake timers
-  });
-
-  afterEach(() => {
-    vi.useRealTimers(); // Restore real timers after each test
-  });
-
-  describe('Connection tracking', () => {
-    it('should record new connections', () => {
-      diagnosticsService.recordConnection('conn1', 'teacher');
-      diagnosticsService.recordConnection('conn2', 'student');
-      diagnosticsService.recordConnection('conn3', 'student');
-
-      // Can't directly test private state, but we can test through getMetrics
-      // This is a limitation we'll address by testing the metrics output
-    });
-
-    it('should track unique teachers and students', async () => {
-      // Record connections
-      diagnosticsService.recordConnection('teacher1', 'teacher');
-      diagnosticsService.recordConnection('teacher2', 'teacher');
-      diagnosticsService.recordConnection('student1', 'student');
-      diagnosticsService.recordConnection('student2', 'student');
-      diagnosticsService.recordConnection('student3', 'student');
-
-      // Mock storage responses
-      vi.mocked(storage.getTranslationsByDateRange).mockResolvedValue([]);
-      vi.mocked(storage.getAllActiveSessions).mockResolvedValue([]);
-
-      const metrics = await diagnosticsService.getMetrics();
-
-      expect(metrics.connections.total).toBe(5);
-      expect(metrics.connections.active).toBe(5);
-      expect(metrics.connections.teachers).toBe(2);
-      expect(metrics.connections.students).toBe(3);
-      expect(metrics.usage.uniqueTeachersToday).toBe(2);
-      expect(metrics.usage.uniqueStudentsToday).toBe(3);
-    });
-
-    it('should track peak concurrent users', async () => {
-      // Add connections
-      diagnosticsService.recordConnection('conn1', 'teacher');
-      diagnosticsService.recordConnection('conn2', 'student');
-      diagnosticsService.recordConnection('conn3', 'student');
-      diagnosticsService.recordConnection('conn4', 'student');
-      diagnosticsService.recordConnection('conn5', 'student');
-      
-      // Remove one
-      diagnosticsService.recordConnectionClosed('conn2');
-      
-      // Add more (but peak should remain 5)
-      diagnosticsService.recordConnection('conn6', 'student');
-
-      vi.mocked(storage.getTranslationsByDateRange).mockResolvedValue([]);
-      vi.mocked(storage.getAllActiveSessions).mockResolvedValue([]);
-
-      const metrics = await diagnosticsService.getMetrics();
-      
-      expect(metrics.connections.active).toBe(5); // 5 active (removed conn2, added conn6)
-      expect(metrics.usage.peakConcurrentUsers).toBe(5); // Peak was 5
-    });
-
-    it('should handle connection closure', async () => {
-      diagnosticsService.recordConnection('conn1', 'teacher');
-      diagnosticsService.recordConnection('conn2', 'student');
-      diagnosticsService.recordConnectionClosed('conn1');
-
-      vi.mocked(storage.getTranslationsByDateRange).mockResolvedValue([]);
-      vi.mocked(storage.getAllActiveSessions).mockResolvedValue([]);
-
-      const metrics = await diagnosticsService.getMetrics();
-      
-      expect(metrics.connections.active).toBe(1);
-      expect(metrics.connections.teachers).toBe(0);
-      expect(metrics.connections.students).toBe(1);
-    });
-  });
-
-  describe('Session tracking', () => {
-    it('should track session start and end', () => {
-      const sessionId = 'ABC123';
-      
-      diagnosticsService.recordSessionStart(sessionId);
-      
-      // Simulate session duration
-      vi.advanceTimersByTime(5 * 60 * 1000); // 5 minutes
-      
-      diagnosticsService.recordSessionEnd(sessionId);
-      
-      // Session tracking is internal, we'll verify through metrics
-    });
-
-    it('should calculate average session length', async () => {
-      // Use fake Date.now() for consistent timing
-      const startTime = Date.now();
-      vi.setSystemTime(startTime);
-      
-      // Start and end first session
-      diagnosticsService.recordSessionStart('session1');
-      vi.advanceTimersByTime(10 * 60 * 1000); // 10 minutes
-      diagnosticsService.recordSessionEnd('session1');
-
-      // Start and end second session
-      diagnosticsService.recordSessionStart('session2');
-      vi.advanceTimersByTime(20 * 60 * 1000); // 20 minutes
-      diagnosticsService.recordSessionEnd('session2');
-
-      vi.mocked(storage.getTranslationsByDateRange).mockResolvedValue([]);
-      vi.mocked(storage.getAllActiveSessions).mockResolvedValue([]);
-
-      const metrics = await diagnosticsService.getMetrics();
-      
-      // Average should be 15 minutes (900000 ms)
-      expect(metrics.sessions.averageSessionDuration).toBeCloseTo(15 * 60 * 1000);
-      expect(metrics.usage.averageSessionLengthFormatted).toContain('15.0 minutes');
-    });
-  });
-
-  describe('Translation tracking', () => {
-    it('should record translation times', () => {
-      diagnosticsService.recordTranslation(100);
-      diagnosticsService.recordTranslation(200);
-      diagnosticsService.recordTranslation(300);
-      
-      // Verify through metrics
-    });
-
-    it('should calculate average translation time', async () => {
-      diagnosticsService.recordTranslation(100);
-      diagnosticsService.recordTranslation(200);
-      diagnosticsService.recordTranslation(300);
-
-      vi.mocked(storage.getTranslationsByDateRange).mockResolvedValue([]);
-      vi.mocked(storage.getAllActiveSessions).mockResolvedValue([]);
-
-      const metrics = await diagnosticsService.getMetrics();
-      
-      expect(metrics.translations.averageTime).toBe(200);
-      expect(metrics.translations.averageTimeFormatted).toBe('200 ms');
-    });
-
-    it('should limit translation history to last 100', async () => {
-      // Record 150 translations
-      for (let i = 0; i < 150; i++) {
-        diagnosticsService.recordTranslation(100);
-      }
-
-      vi.mocked(storage.getTranslationsByDateRange).mockResolvedValue([]);
-      vi.mocked(storage.getAllActiveSessions).mockResolvedValue([]);
-
-      const metrics = await diagnosticsService.getMetrics();
-      
-      expect(metrics.translations.total).toBe(100); // Should be capped at 100
-    });
-  });
-
-  describe('Transcription tracking', () => {
-    it('should count total transcriptions', async () => {
-      diagnosticsService.recordTranscription();
-      diagnosticsService.recordTranscription();
-      diagnosticsService.recordTranscription();
-
-      vi.mocked(storage.getTranslationsByDateRange).mockResolvedValue([]);
-      vi.mocked(storage.getAllActiveSessions).mockResolvedValue([]);
-
-      const metrics = await diagnosticsService.getMetrics();
-      
-      expect(metrics.usage.totalTranscriptions).toBe(3);
-    });
-  });
-
-  describe('Audio generation tracking', () => {
-    it('should record audio generation times', async () => {
-      diagnosticsService.recordAudioGeneration(50);
-      diagnosticsService.recordAudioGeneration(100);
-      diagnosticsService.recordAudioGeneration(150);
-
-      vi.mocked(storage.getTranslationsByDateRange).mockResolvedValue([]);
-      vi.mocked(storage.getAllActiveSessions).mockResolvedValue([]);
-
-      const metrics = await diagnosticsService.getMetrics();
-      
-      expect(metrics.audio.totalGenerated).toBe(3);
-      expect(metrics.audio.averageGenerationTime).toBe(100);
-      expect(metrics.audio.averageGenerationTimeFormatted).toBe('100 ms');
-    });
-
-    it('should track audio cache size', async () => {
-      diagnosticsService.setAudioCacheSize(1024 * 1024); // 1 MB
-
-      vi.mocked(storage.getTranslationsByDateRange).mockResolvedValue([]);
-      vi.mocked(storage.getAllActiveSessions).mockResolvedValue([]);
-
-      const metrics = await diagnosticsService.getMetrics();
-      
-      expect(metrics.audio.cacheSize).toBe(1024 * 1024);
-      expect(metrics.audio.cacheSizeFormatted).toBe('1.0 MB');
-    });
-  });
-
-  describe('Database metrics integration', () => {
-    it('should fetch translations from database', async () => {
-      const mockTranslations = [
-        {
-          id: 1,
-          sourceLanguage: 'en-US',
-          targetLanguage: 'es',
-          originalText: 'Hello',
-          translatedText: 'Hola',
-          latency: 150,
-          timestamp: new Date()
-        },
-        {
-          id: 2,
-          sourceLanguage: 'en-US',
-          targetLanguage: 'fr',
-          originalText: 'World',
-          translatedText: 'Monde',
-          latency: 200,
-          timestamp: new Date()
-        }
-      ];
-
-      vi.mocked(storage.getTranslationsByDateRange).mockResolvedValue(mockTranslations);
-      vi.mocked(storage.getAllActiveSessions).mockResolvedValue([]);
-
-      const metrics = await diagnosticsService.getMetrics();
-      
-      expect(metrics.translations.totalFromDatabase).toBe(2);
-      expect(metrics.translations.averageLatencyFromDatabase).toBe(175);
-      expect(metrics.translations.translationsLast24Hours).toBe(2);
-    });
-
-    it('should calculate language pair metrics', async () => {
-      const mockTranslations = [
-        {
-          id: 1,
-          sourceLanguage: 'en-US',
-          targetLanguage: 'es',
-          originalText: 'Hello',
-          translatedText: 'Hola',
-          latency: 100,
-          timestamp: new Date()
-        },
-        {
-          id: 2,
-          sourceLanguage: 'en-US',
-          targetLanguage: 'es',
-          originalText: 'World',
-          translatedText: 'Mundo',
-          latency: 200,
-          timestamp: new Date()
-        },
-        {
-          id: 3,
-          sourceLanguage: 'en-US',
-          targetLanguage: 'fr',
-          originalText: 'Test',
-          translatedText: 'Test',
-          latency: 150,
-          timestamp: new Date()
-        }
-      ];
-
-      vi.mocked(storage.getTranslationsByDateRange).mockResolvedValue(mockTranslations);
-      vi.mocked(storage.getAllActiveSessions).mockResolvedValue([]);
-
-      const metrics = await diagnosticsService.getMetrics();
-      
-      expect(metrics.translations.languagePairs).toHaveLength(2);
-      expect(metrics.translations.languagePairs[0]).toEqual({
-        sourceLanguage: 'en-US',
-        targetLanguage: 'es',
-        count: 2,
-        averageLatency: 150,
-        averageLatencyFormatted: '150 ms'
-      });
-      expect(metrics.translations.languagePairs[1]).toEqual({
-        sourceLanguage: 'en-US',
-        targetLanguage: 'fr',
-        count: 1,
-        averageLatency: 150,
-        averageLatencyFormatted: '150 ms'
-      });
-    });
-
-    it('should handle storage errors gracefully', async () => {
-      vi.mocked(storage.getTranslationsByDateRange).mockRejectedValue(new Error('DB Error'));
-      vi.mocked(storage.getAllActiveSessions).mockRejectedValue(new Error('DB Error'));
-
-      const metrics = await diagnosticsService.getMetrics();
-      
-      // Should return default values when storage fails
-      expect(metrics.translations.totalFromDatabase).toBe(0);
-      expect(metrics.translations.averageLatencyFromDatabase).toBe(0);
-      expect(metrics.sessions.activeSessions).toBe(0);
-    });
-  });
-
-  describe('Formatting utilities', () => {
-    it('should format bytes correctly', () => {
-      expect(diagnosticsService.formatBytes(0)).toBe('0.0 B');
-      expect(diagnosticsService.formatBytes(512)).toBe('512.0 B');
-      expect(diagnosticsService.formatBytes(1024)).toBe('1.0 KB');
-      expect(diagnosticsService.formatBytes(1024 * 1024)).toBe('1.0 MB');
-      expect(diagnosticsService.formatBytes(1024 * 1024 * 1024)).toBe('1.0 GB');
-    });
-
-    it('should format duration correctly', () => {
-      expect(diagnosticsService.formatDuration(500)).toBe('500 ms');
-      expect(diagnosticsService.formatDuration(1500)).toBe('1.5 seconds');
-      expect(diagnosticsService.formatDuration(90000)).toBe('1.5 minutes');
-      expect(diagnosticsService.formatDuration(5400000)).toBe('1.5 hours');
-    });
-
-    it('should format uptime correctly', () => {
-      expect(diagnosticsService.formatUptime(30)).toBe('30 seconds');
-      expect(diagnosticsService.formatUptime(90)).toBe('1.5 minutes');
-      expect(diagnosticsService.formatUptime(5400)).toBe('1.5 hours');
-      expect(diagnosticsService.formatUptime(129600)).toBe('1.5 days');
-    });
-  });
-
-  describe('System metrics', () => {
-    it('should track memory usage and uptime', async () => {
-      vi.mocked(storage.getTranslationsByDateRange).mockResolvedValue([]);
-      vi.mocked(storage.getAllActiveSessions).mockResolvedValue([]);
-
-      const metrics = await diagnosticsService.getMetrics();
-      
-      expect(metrics.system.memoryUsage).toBeGreaterThanOrEqual(0);
-      expect(metrics.system.memoryUsageFormatted).toMatch(/\d+\.\d+ [KMGB]B/);
-      expect(metrics.system.uptime).toBeGreaterThanOrEqual(0);
-      expect(metrics.system.uptimeFormatted).toBeTruthy();
-    });
-  });
-
-  describe('Export functionality', () => {
-    it('should export diagnostics data with metadata', async () => {
-      vi.mocked(storage.getTranslationsByDateRange).mockResolvedValue([]);
-      vi.mocked(storage.getAllActiveSessions).mockResolvedValue([]);
-
-      const exportData = await diagnosticsService.getExportData();
-      
-=======
     vi.clearAllMocks();
     diagnosticsService = new DiagnosticsService();
     
@@ -640,7 +278,6 @@
 
       const exportData = await diagnosticsService.getExportData();
 
->>>>>>> 314876a0
       expect(exportData).toHaveProperty('exportedAt');
       expect(exportData).toHaveProperty('version', '1.0.0');
       expect(exportData).toHaveProperty('connections');
@@ -648,36 +285,6 @@
       expect(exportData).toHaveProperty('sessions');
       expect(exportData).toHaveProperty('audio');
       expect(exportData).toHaveProperty('system');
-<<<<<<< HEAD
-      expect(exportData).toHaveProperty('usage');
-    });
-  });
-
-  describe('Reset functionality', () => {
-    it('should reset all metrics', async () => {
-      // Add some data
-      diagnosticsService.recordConnection('conn1', 'teacher');
-      diagnosticsService.recordTranslation(100);
-      diagnosticsService.recordTranscription();
-      diagnosticsService.recordAudioGeneration(50);
-      
-      // Reset
-      diagnosticsService.reset();
-      
-      vi.mocked(storage.getTranslationsByDateRange).mockResolvedValue([]);
-      vi.mocked(storage.getAllActiveSessions).mockResolvedValue([]);
-
-      const metrics = await diagnosticsService.getMetrics();
-      
-      expect(metrics.connections.total).toBe(0);
-      expect(metrics.connections.active).toBe(0);
-      expect(metrics.translations.total).toBe(0);
-      expect(metrics.audio.totalGenerated).toBe(0);
-      expect(metrics.usage.totalTranscriptions).toBe(0);
-    });
-  });
-}); 
-=======
     });
   });
 
@@ -736,5 +343,4 @@
       expect(formattedDuration).toBe('24.0 hours');
     });
   });
-});
->>>>>>> 314876a0
+});