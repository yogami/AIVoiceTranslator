--- conflicted
+++ resolved
@@ -51,7 +51,6 @@
     await expect(page.locator('#last-updated')).toBeAttached();
   });
 
-<<<<<<< HEAD
   test('should load and display metrics on page load', async () => {
     // Wait for metrics to load
     await page.waitForSelector('.metric-card', { timeout: 10000 });
@@ -71,13 +70,183 @@
 
     // Check last updated time is displayed
     await expect(page.locator('#last-updated')).toContainText('Last updated:');
-=======
-  // TODO: Add more tests here for functionality like:
-  // - Clicking "Refresh Data" and verifying metrics load
-  // - Clicking "Test API" and verifying a mock response or status
-  // - Toggling "Auto-refresh" and checking its state/effect
-  // - Exporting data (might be harder to test download without specific setup)
-  // - Error states if the backend API for diagnostics is down
+  });
+
+  test('should refresh data when refresh button is clicked', async () => {
+    // Wait for initial load
+    await page.waitForSelector('.metric-card');
+
+    // Get initial last updated time
+    const initialLastUpdated = await page.locator('#last-updated').textContent();
+
+    // Intercept the API call to add a delay so we can catch the loading state
+    await page.route('/api/diagnostics', async route => {
+      // Add a small delay to make the loading state visible
+      await new Promise(resolve => setTimeout(resolve, 100));
+      // Continue with the original request
+      await route.continue();
+    });
+
+    // Click refresh button
+    await page.click('#refresh-btn');
+
+    // Check loading status (now we should be able to catch it)
+    await expect(page.locator('#status')).toContainText('Loading diagnostics data...', { timeout: 1000 });
+
+    // Wait for refresh to complete
+    await page.waitForFunction(
+      () => document.querySelector('#status')?.textContent?.includes('Diagnostics loaded successfully'),
+      { timeout: 5000 }
+    );
+
+    // Check that metrics are still displayed
+    await expect(page.locator('.metric-card')).toHaveCount(6);
+
+    // Verify the last updated time has changed
+    const newLastUpdated = await page.locator('#last-updated').textContent();
+    expect(newLastUpdated).not.toBe(initialLastUpdated);
+  });
+
+  test('should test API connection when test button is clicked', async () => {
+    // Click test API button
+    await page.click('#test-api-btn');
+
+    // Wait for the API test to complete
+    await page.waitForFunction(
+      () => document.querySelector('#status')?.textContent?.includes('API test completed successfully'),
+      { timeout: 10000 }
+    );
+
+    // Check debug info is displayed
+    const debugInfo = page.locator('.debug-info');
+    await expect(debugInfo).toBeVisible();
+    await expect(debugInfo).toContainText('API test successful');
+  });
+
+  test('should toggle auto-refresh functionality', async () => {
+    const autoRefreshBtn = page.locator('#auto-refresh-btn');
+
+    // Initially should be OFF
+    await expect(autoRefreshBtn).toContainText('⏰ Auto-refresh: OFF');
+    await expect(autoRefreshBtn).not.toHaveClass(/active/);
+
+    // Click to enable
+    await autoRefreshBtn.click();
+    await expect(autoRefreshBtn).toContainText('⏰ Auto-refresh: ON');
+    await expect(autoRefreshBtn).toHaveClass(/active/);
+    
+    // Wait for status to update
+    await page.waitForFunction(
+      () => document.querySelector('#status')?.textContent?.includes('Auto-refresh enabled'),
+      { timeout: 5000 }
+    );
+
+    // Click to disable
+    await autoRefreshBtn.click();
+    await expect(autoRefreshBtn).toContainText('⏰ Auto-refresh: OFF');
+    await expect(autoRefreshBtn).not.toHaveClass(/active/);
+    
+    // Wait for status to update
+    await page.waitForFunction(
+      () => document.querySelector('#status')?.textContent?.includes('Auto-refresh disabled'),
+      { timeout: 5000 }
+    );
+  });
+
+  test('should export diagnostics data', async () => {
+    // Wait for metrics to load
+    await page.waitForSelector('.metric-card');
+
+    // Set up download promise before clicking
+    const downloadPromise = page.waitForEvent('download');
+
+    // Click export button
+    await page.click('#export-btn');
+
+    // Wait for download
+    const download = await downloadPromise;
+
+    // Verify download
+    expect(download.suggestedFilename()).toMatch(/diagnostics-\d{4}-\d{2}-\d{2}\.json/);
+
+    // Wait for success status
+    await page.waitForFunction(
+      () => document.querySelector('#status')?.textContent?.includes('Diagnostics exported successfully'),
+      { timeout: 10000 }
+    );
+  });
+
+  test('should display connection metrics correctly', async () => {
+    await page.waitForSelector('[data-testid="connection-metrics"]');
+
+    const connectionCard = page.locator('[data-testid="connection-metrics"]');
+    
+    // Check card title
+    await expect(connectionCard.locator('h3')).toContainText('🔌 Connection Status');
+
+    // Check metric items
+    await expect(connectionCard.locator('.metric-item')).toHaveCount(4);
+    
+    // Check specific metrics
+    await expect(connectionCard).toContainText('Total Connections');
+    await expect(connectionCard).toContainText('Active Connections');
+    await expect(connectionCard).toContainText('Teachers Connected');
+    await expect(connectionCard).toContainText('Students Connected');
+  });
+
+  test('should display usage metrics with language pairs', async () => {
+    await page.waitForSelector('[data-testid="usage-metrics"]');
+
+    const usageCard = page.locator('[data-testid="usage-metrics"]');
+    
+    // Check card title
+    await expect(usageCard.locator('h3')).toContainText('📈 Usage & Adoption');
+
+    // Check main metrics
+    await expect(usageCard).toContainText('Peak Concurrent Users');
+    await expect(usageCard).toContainText('Unique Teachers Today');
+    await expect(usageCard).toContainText('Unique Students Today');
+    await expect(usageCard).toContainText('Average Session Length');
+    await expect(usageCard).toContainText('Total Transcriptions');
+  });
+
+  test('should handle API errors gracefully', async () => {
+    // Intercept API call and return error
+    await page.route('/api/diagnostics', route => {
+      route.fulfill({
+        status: 500,
+        body: 'Internal Server Error'
+      });
+    });
+
+    // Reload page to trigger error
+    await page.reload();
+
+    // Check error display
+    await expect(page.locator('.error-message')).toBeVisible();
+    await expect(page.locator('.error-message')).toContainText('Failed to load diagnostics');
+    await expect(page.locator('#status')).toContainText('Failed to load diagnostics');
+    await expect(page.locator('#system-status')).toHaveText('Data Error');
+    await expect(page.locator('#system-status')).toHaveClass(/status-error/);
+  });
+
+  test('should maintain consistent design with teacher/student pages', async () => {
+    // Check container structure
+    await expect(page.locator('.container')).toBeVisible();
+    
+    // Check consistent styling
+    const container = page.locator('.container');
+    await expect(container).toHaveCSS('background-color', 'rgb(255, 255, 255)');
+    await expect(container).toHaveCSS('border-radius', '10px');
+    
+    // Check button styling matches
+    const primaryBtn = page.locator('.primary-btn');
+    await expect(primaryBtn).toHaveCSS('background-color', 'rgb(52, 152, 219)');
+    
+    // Check responsive grid
+    const metricsContainer = page.locator('.metrics-container');
+    await expect(metricsContainer).toHaveCSS('display', 'grid');
+  });
 });
 
 test.describe('Analytics Dashboard E2E Tests', () => {
@@ -154,147 +323,10 @@
     await expect(page.locator('.metric-card:has-text("System Health")')).toBeVisible();
     await expect(page.locator('.metric-card:has-text("Audio Generation")')).toBeVisible();
     await expect(page.locator('.metric-card:has-text("Real-time Performance")')).toBeVisible();
->>>>>>> 314876a0
   });
 
   test('should refresh data when refresh button is clicked', async () => {
     // Wait for initial load
-<<<<<<< HEAD
-    await page.waitForSelector('.metric-card');
-
-    // Get initial last updated time
-    const initialLastUpdated = await page.locator('#last-updated').textContent();
-
-    // Intercept the API call to add a delay so we can catch the loading state
-    await page.route('/api/diagnostics', async route => {
-      // Add a small delay to make the loading state visible
-      await new Promise(resolve => setTimeout(resolve, 100));
-      // Continue with the original request
-      await route.continue();
-    });
-
-    // Click refresh button
-    await page.click('#refresh-btn');
-
-    // Check loading status (now we should be able to catch it)
-    await expect(page.locator('#status')).toContainText('Loading diagnostics data...', { timeout: 1000 });
-
-    // Wait for refresh to complete
-    await page.waitForFunction(
-      () => document.querySelector('#status')?.textContent?.includes('Diagnostics loaded successfully'),
-      { timeout: 5000 }
-    );
-
-    // Check that metrics are still displayed
-    await expect(page.locator('.metric-card')).toHaveCount(6);
-
-    // Verify the last updated time has changed
-    const newLastUpdated = await page.locator('#last-updated').textContent();
-    expect(newLastUpdated).not.toBe(initialLastUpdated);
-  });
-
-  test('should test API connection when test button is clicked', async () => {
-    // Click test API button
-    await page.click('#test-api-btn');
-
-    // Wait for the API test to complete
-    await page.waitForFunction(
-      () => document.querySelector('#status')?.textContent?.includes('API test completed successfully'),
-      { timeout: 10000 }
-    );
-
-    // Check debug info is displayed
-    const debugInfo = page.locator('.debug-info');
-    await expect(debugInfo).toBeVisible();
-    await expect(debugInfo).toContainText('API test successful');
-  });
-
-  test('should toggle auto-refresh functionality', async () => {
-    const autoRefreshBtn = page.locator('#auto-refresh-btn');
-
-    // Initially should be OFF
-    await expect(autoRefreshBtn).toContainText('⏰ Auto-refresh: OFF');
-    await expect(autoRefreshBtn).not.toHaveClass(/active/);
-
-    // Click to enable
-    await autoRefreshBtn.click();
-    await expect(autoRefreshBtn).toContainText('⏰ Auto-refresh: ON');
-    await expect(autoRefreshBtn).toHaveClass(/active/);
-    
-    // Wait for status to update
-    await page.waitForFunction(
-      () => document.querySelector('#status')?.textContent?.includes('Auto-refresh enabled'),
-      { timeout: 5000 }
-    );
-
-    // Click to disable
-    await autoRefreshBtn.click();
-    await expect(autoRefreshBtn).toContainText('⏰ Auto-refresh: OFF');
-    await expect(autoRefreshBtn).not.toHaveClass(/active/);
-    
-    // Wait for status to update
-    await page.waitForFunction(
-      () => document.querySelector('#status')?.textContent?.includes('Auto-refresh disabled'),
-      { timeout: 5000 }
-    );
-  });
-
-  test('should export diagnostics data', async () => {
-    // Wait for metrics to load
-    await page.waitForSelector('.metric-card');
-
-    // Set up download promise before clicking
-    const downloadPromise = page.waitForEvent('download');
-
-    // Click export button
-    await page.click('#export-btn');
-
-    // Wait for download
-    const download = await downloadPromise;
-
-    // Verify download
-    expect(download.suggestedFilename()).toMatch(/diagnostics-\d{4}-\d{2}-\d{2}\.json/);
-
-    // Wait for success status
-    await page.waitForFunction(
-      () => document.querySelector('#status')?.textContent?.includes('Diagnostics exported successfully'),
-      { timeout: 10000 }
-    );
-  });
-
-  test('should display connection metrics correctly', async () => {
-    await page.waitForSelector('[data-testid="connection-metrics"]');
-
-    const connectionCard = page.locator('[data-testid="connection-metrics"]');
-    
-    // Check card title
-    await expect(connectionCard.locator('h3')).toContainText('🔌 Connection Status');
-
-    // Check metric items
-    await expect(connectionCard.locator('.metric-item')).toHaveCount(4);
-    
-    // Check specific metrics
-    await expect(connectionCard).toContainText('Total Connections');
-    await expect(connectionCard).toContainText('Active Connections');
-    await expect(connectionCard).toContainText('Teachers Connected');
-    await expect(connectionCard).toContainText('Students Connected');
-  });
-
-  test('should display usage metrics with language pairs', async () => {
-    await page.waitForSelector('[data-testid="usage-metrics"]');
-
-    const usageCard = page.locator('[data-testid="usage-metrics"]');
-    
-    // Check card title
-    await expect(usageCard.locator('h3')).toContainText('📈 Usage & Adoption');
-
-    // Check main metrics
-    await expect(usageCard).toContainText('Peak Concurrent Users');
-    await expect(usageCard).toContainText('Unique Teachers Today');
-    await expect(usageCard).toContainText('Unique Students Today');
-    await expect(usageCard).toContainText('Average Session Length');
-    await expect(usageCard).toContainText('Total Transcriptions');
-=======
     await page.waitForSelector('#last-updated', { timeout: 5000 });
     
     // Get initial last updated time
@@ -373,7 +405,6 @@
       await expect(headers.nth(2)).toContainText('Translation Count');
       await expect(headers.nth(3)).toContainText('Average Latency');
     }
->>>>>>> 314876a0
   });
 
   test('should handle API errors gracefully', async () => {
@@ -384,36 +415,6 @@
         body: 'Internal Server Error'
       });
     });
-<<<<<<< HEAD
-
-    // Reload page to trigger error
-    await page.reload();
-
-    // Check error display
-    await expect(page.locator('.error-message')).toBeVisible();
-    await expect(page.locator('.error-message')).toContainText('Failed to load diagnostics');
-    await expect(page.locator('#status')).toContainText('Failed to load diagnostics');
-    await expect(page.locator('#system-status')).toHaveText('Data Error');
-    await expect(page.locator('#system-status')).toHaveClass(/status-error/);
-  });
-
-  test('should maintain consistent design with teacher/student pages', async () => {
-    // Check container structure
-    await expect(page.locator('.container')).toBeVisible();
-    
-    // Check consistent styling
-    const container = page.locator('.container');
-    await expect(container).toHaveCSS('background-color', 'rgb(255, 255, 255)');
-    await expect(container).toHaveCSS('border-radius', '10px');
-    
-    // Check button styling matches
-    const primaryBtn = page.locator('.primary-btn');
-    await expect(primaryBtn).toHaveCSS('background-color', 'rgb(52, 152, 219)');
-    
-    // Check responsive grid
-    const metricsContainer = page.locator('.metrics-container');
-    await expect(metricsContainer).toHaveCSS('display', 'grid');
-=======
     
     // Reload page
     await page.reload();
@@ -494,6 +495,5 @@
     const lastUpdated = page.locator('#last-updated');
     const updatedTime = await lastUpdated.textContent();
     expect(updatedTime).toContain('Last updated:');
->>>>>>> 314876a0
   });
 });