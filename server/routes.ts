--- conflicted
+++ resolved
@@ -82,32 +82,19 @@
  */
 import { Router, Request, Response, NextFunction } from 'express';
 import { sql } from 'drizzle-orm';
-<<<<<<< HEAD
-import { sessions } from '../shared/schema.js';
-import { db } from './db.js';
-import OpenAI from 'openai';
-import { IStorage } from './storage.interface.js';
-import { IActiveSessionProvider } from './services/IActiveSessionProvider.js';
-import { SessionCleanupService } from './services/SessionCleanupService.js';
-=======
 import { sessions } from '../shared/schema';
 import { db } from './db';
 import OpenAI from 'openai';
 import { IStorage } from './storage.interface';
 import { IActiveSessionProvider } from './application/services/session/IActiveSessionProvider';
 import { UnifiedSessionCleanupService } from './application/services/session/cleanup/UnifiedSessionCleanupService';
->>>>>>> d58337d2
 import authRoutes from './routes/auth';
 // eslint-disable-next-line @typescript-eslint/no-unused-vars
 import { 
   analyticsRateLimit, 
   analyticsSecurityMiddleware, 
   analyticsPageAuth 
-<<<<<<< HEAD
-} from './middleware/analytics-security.js';
-=======
 } from './middleware/analytics-security';
->>>>>>> d58337d2
 
 // Constants
 const API_VERSION = '1.0.0';
@@ -175,11 +162,7 @@
   storage: IStorage,
   activeSessionProvider: IActiveSessionProvider, // Or WebSocketServer if direct interaction is needed  
   // eslint-disable-next-line @typescript-eslint/no-unused-vars
-<<<<<<< HEAD
-  sessionCleanupService?: SessionCleanupService // Add optional cleanup service for admin endpoints
-=======
   sessionCleanupService?: UnifiedSessionCleanupService // Add optional cleanup service for admin endpoints
->>>>>>> d58337d2
 ): Router => {
   const router = Router();
 
@@ -331,15 +314,6 @@
    * Health check endpoint
    */
   const healthCheck = asyncHandler(async (req: Request, res: Response) => {
-<<<<<<< HEAD
-    // Basic health check, can be expanded to check DB, services, etc.
-    let dbStatus = 'unknown';
-    try {
-        await storage.getLanguages(); // A simple query to check DB/storage connectivity
-        dbStatus = 'connected';
-    } catch (e) {
-        dbStatus = 'disconnected';
-=======
     // Basic health check; in E2E test mode, do not block on DB
     const isE2E = process.env.E2E_TEST_MODE === 'true';
     let dbStatus = 'unknown';
@@ -352,7 +326,6 @@
       } catch (e) {
         dbStatus = 'disconnected';
       }
->>>>>>> d58337d2
     }
 
     res.json({
@@ -361,15 +334,9 @@
       version: API_VERSION,
       database: dbStatus,
       environment: process.env.NODE_ENV || 'development',
-<<<<<<< HEAD
-      activeSessions: activeSessionProvider.getActiveSessionsCount(), // Corrected method name
-      activeTeachers: activeSessionProvider.getActiveTeacherCount(), // Added available metric
-      activeStudents: activeSessionProvider.getActiveStudentCount() // Added available metric
-=======
       activeSessions: activeSessionProvider.getActiveSessionsCount(),
       activeTeachers: activeSessionProvider.getActiveTeacherCount(),
       activeStudents: activeSessionProvider.getActiveStudentCount()
->>>>>>> d58337d2
     });
   });
 
@@ -781,11 +748,7 @@
   // Classroom routes
   router.get('/join/:classCode', joinClassroom);
 
-<<<<<<< HEAD
-  // Analytics routes - Protected with authentication and rate limiting
-=======
   // Analytics routes - Strictly protected in production; bypass rate limit in tests handled by middleware
->>>>>>> d58337d2
   router.post('/analytics/query', analyticsPageAuth, analyticsRateLimit, analyticsSecurityMiddleware, handleAnalyticsQuery);
   router.post('/analytics/ask', analyticsPageAuth, analyticsRateLimit, analyticsSecurityMiddleware, handleAnalyticsQuery); // Alias for client compatibility
   router.post('/analytics/test', analyticsPageAuth, analyticsRateLimit, analyticsSecurityMiddleware, testAnalyticsQuery); // Test endpoint
