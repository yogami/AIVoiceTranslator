/**
 * OpenAI Service Facade
 * 
 * This module provides a clean, simplified interface to OpenAI-powered
 * transcription and translation services. It acts as a facade pattern
 * implementation, hiding the complexity of the underlying services.
 * 
 * Design Principles Applied:
 * - Facade Pattern: Simplifies complex subsystem interfaces
 * - DRY (Don't Repeat Yourself): Centralizes OpenAI service access
 * - Single Responsibility: Only responsible for exposing translation API
 */

import OpenAI from 'openai'; // Added import for OpenAI
import { config } from './config'; // Added import for config
<<<<<<< HEAD
import { translateSpeech as translateSpeechService } from './services/TranslationService';

/**
 * Result of a translation operation
 */
export interface TranslationResult {
  /** The original transcribed text from the audio */
  originalText: string;
  /** The translated text in the target language */
  translatedText: string;
  /** The original audio buffer (unchanged) */
  audioBuffer: Buffer;
}

/**
 * Error thrown when translation parameters are invalid
 */
export class TranslationParameterError extends Error {
  constructor(message: string) {
    super(message);
    this.name = 'TranslationParameterError';
  }
}

// --- Added OpenAI utility functions to satisfy openai.test.ts ---
let openAIInstance: OpenAI | null = null;

export function getOpenAIInstance(): OpenAI {
  if (!config.openai?.apiKey) {
    // Ensure your config structure matches: config.openai.apiKey
    throw new Error('OpenAI API key is not configured. Check server/config.ts and ensure config.openai.apiKey is set.');
  }
  if (!openAIInstance) {
    openAIInstance = new OpenAI({ apiKey: config.openai.apiKey });
  }
  return openAIInstance;
}

=======

// --- Added OpenAI utility functions to satisfy openai.test.ts ---
let openAIInstance: OpenAI | null = null;

export function getOpenAIInstance(): OpenAI {
  if (!config.openai?.apiKey) {
    // Ensure your config structure matches: config.openai.apiKey
    throw new Error('OpenAI API key is not configured. Check server/config.ts and ensure config.openai.apiKey is set.');
  }
  if (!openAIInstance) {
    openAIInstance = new OpenAI({ apiKey: config.openai.apiKey });
  }
  return openAIInstance;
}

>>>>>>> d58337d2
export async function getOpenAIEmbeddings(input: string): Promise<any> {
  const openai = getOpenAIInstance() as any; 
  // Use the correct embeddings endpoint
  const response = await openai.embeddings.create({ 
    input: input,
    model: 'text-embedding-ada-002'
  });
  
  // Return the embedding data directly from the embeddings API response
  return response.data[0].embedding;
}

export async function getOpenAIChat(messages: OpenAI.Chat.Completions.ChatCompletionMessageParam[]): Promise<string | null> {
  const openai = getOpenAIInstance() as any; 
  // This implementation uses openai.chat.completions.create to match the actual SDK and test mock structure.
  const response = await openai.chat.completions.create({ 
    messages: messages,
    model: 'gpt-3.5-turbo' // Example chat model, adjust if necessary or ensure tests mock appropriately
  });
  return response.choices[0]?.message?.content ?? null;
}
<<<<<<< HEAD
// --- End of added OpenAI utility functions ---

/**
 * Validates translation parameters
 * @throws TranslationParameterError if parameters are invalid
 */
function validateTranslationParameters(
  audioBuffer: Buffer,
  sourceLanguage: string,
  targetLanguage: string
): void {
  if (!Buffer.isBuffer(audioBuffer)) {
    throw new TranslationParameterError('audioBuffer must be a valid Buffer instance');
  }

  if (!sourceLanguage || typeof sourceLanguage !== 'string') {
    throw new TranslationParameterError('sourceLanguage must be a non-empty string');
  }

  if (!targetLanguage || typeof targetLanguage !== 'string') {
    throw new TranslationParameterError('targetLanguage must be a non-empty string');
  }

  // Validate language code format (basic check)
  const languageCodePattern = /^[a-z]{2}(-[A-Z]{2})?$/;
  if (!languageCodePattern.test(sourceLanguage)) {
    throw new TranslationParameterError(
      `Invalid sourceLanguage format: ${sourceLanguage}. Expected format: 'en' or 'en-US'`
    );
  }

  if (!languageCodePattern.test(targetLanguage)) {
    throw new TranslationParameterError(
      `Invalid targetLanguage format: ${targetLanguage}. Expected format: 'en' or 'en-US'`
    );
  }
}

/**
 * Transcribe and translate speech using OpenAI Whisper and GPT models
 * 
 * This function provides a high-level interface to:
 * 1. Transcribe audio using OpenAI Whisper
 * 2. Translate the transcribed text using OpenAI GPT
 * 3. Return both the original and translated text
 * 
 * @param audioBuffer - Buffer containing audio data to transcribe (WAV format recommended)
 * @param sourceLanguage - Language code of the source audio (e.g., 'en-US', 'es', 'fr-FR')
 * @param targetLanguage - Language code to translate to (e.g., 'es-ES', 'de', 'ja-JP')
 * @param preTranscribedText - Optional pre-transcribed text to skip the transcription step
 * 
 * @returns Promise resolving to TranslationResult with original text, translated text, and audio buffer
 * 
 * @throws TranslationParameterError if input parameters are invalid
 * @throws Error if transcription or translation fails
 * 
 * @example
 * ```typescript
 * const audioBuffer = fs.readFileSync('speech.wav');
 * const result = await translateSpeech(audioBuffer, 'en-US', 'es-ES');
 * console.log(`Original: ${result.originalText}`);
 * console.log(`Translated: ${result.translatedText}`);
 * ```
 */
export async function translateSpeech(
  audioBuffer: Buffer, 
  sourceLanguage: string, 
  targetLanguage: string,
  preTranscribedText?: string
): Promise<TranslationResult> {
  // Validate input parameters
  validateTranslationParameters(audioBuffer, sourceLanguage, targetLanguage);

  // Optional: Validate preTranscribedText if provided
  if (preTranscribedText !== undefined && typeof preTranscribedText !== 'string') {
    throw new TranslationParameterError('preTranscribedText must be a string if provided');
  }

  try {
    // Delegate to the service implementation
    const result = await translateSpeechService(
      audioBuffer,
      sourceLanguage,
      targetLanguage,
      preTranscribedText
    );

    // Ensure the result has the expected shape
    if (!result || typeof result !== 'object') {
      throw new Error('Translation service returned invalid result');
    }

    return result;
  } catch (error) {
    // Re-throw parameter errors as-is
    if (error instanceof TranslationParameterError) {
      throw error;
    }

    // Wrap other errors with more context
    const errorMessage = error instanceof Error ? error.message : 'Unknown error';
    throw new Error(`Translation failed: ${errorMessage}`);
  }
}
=======
// --- End of added OpenAI utility functions ---
>>>>>>> d58337d2
<|MERGE_RESOLUTION|>--- conflicted
+++ resolved
@@ -13,30 +13,6 @@
 
 import OpenAI from 'openai'; // Added import for OpenAI
 import { config } from './config'; // Added import for config
-<<<<<<< HEAD
-import { translateSpeech as translateSpeechService } from './services/TranslationService';
-
-/**
- * Result of a translation operation
- */
-export interface TranslationResult {
-  /** The original transcribed text from the audio */
-  originalText: string;
-  /** The translated text in the target language */
-  translatedText: string;
-  /** The original audio buffer (unchanged) */
-  audioBuffer: Buffer;
-}
-
-/**
- * Error thrown when translation parameters are invalid
- */
-export class TranslationParameterError extends Error {
-  constructor(message: string) {
-    super(message);
-    this.name = 'TranslationParameterError';
-  }
-}
 
 // --- Added OpenAI utility functions to satisfy openai.test.ts ---
 let openAIInstance: OpenAI | null = null;
@@ -52,23 +28,6 @@
   return openAIInstance;
 }
 
-=======
-
-// --- Added OpenAI utility functions to satisfy openai.test.ts ---
-let openAIInstance: OpenAI | null = null;
-
-export function getOpenAIInstance(): OpenAI {
-  if (!config.openai?.apiKey) {
-    // Ensure your config structure matches: config.openai.apiKey
-    throw new Error('OpenAI API key is not configured. Check server/config.ts and ensure config.openai.apiKey is set.');
-  }
-  if (!openAIInstance) {
-    openAIInstance = new OpenAI({ apiKey: config.openai.apiKey });
-  }
-  return openAIInstance;
-}
-
->>>>>>> d58337d2
 export async function getOpenAIEmbeddings(input: string): Promise<any> {
   const openai = getOpenAIInstance() as any; 
   // Use the correct embeddings endpoint
@@ -90,111 +49,4 @@
   });
   return response.choices[0]?.message?.content ?? null;
 }
-<<<<<<< HEAD
-// --- End of added OpenAI utility functions ---
-
-/**
- * Validates translation parameters
- * @throws TranslationParameterError if parameters are invalid
- */
-function validateTranslationParameters(
-  audioBuffer: Buffer,
-  sourceLanguage: string,
-  targetLanguage: string
-): void {
-  if (!Buffer.isBuffer(audioBuffer)) {
-    throw new TranslationParameterError('audioBuffer must be a valid Buffer instance');
-  }
-
-  if (!sourceLanguage || typeof sourceLanguage !== 'string') {
-    throw new TranslationParameterError('sourceLanguage must be a non-empty string');
-  }
-
-  if (!targetLanguage || typeof targetLanguage !== 'string') {
-    throw new TranslationParameterError('targetLanguage must be a non-empty string');
-  }
-
-  // Validate language code format (basic check)
-  const languageCodePattern = /^[a-z]{2}(-[A-Z]{2})?$/;
-  if (!languageCodePattern.test(sourceLanguage)) {
-    throw new TranslationParameterError(
-      `Invalid sourceLanguage format: ${sourceLanguage}. Expected format: 'en' or 'en-US'`
-    );
-  }
-
-  if (!languageCodePattern.test(targetLanguage)) {
-    throw new TranslationParameterError(
-      `Invalid targetLanguage format: ${targetLanguage}. Expected format: 'en' or 'en-US'`
-    );
-  }
-}
-
-/**
- * Transcribe and translate speech using OpenAI Whisper and GPT models
- * 
- * This function provides a high-level interface to:
- * 1. Transcribe audio using OpenAI Whisper
- * 2. Translate the transcribed text using OpenAI GPT
- * 3. Return both the original and translated text
- * 
- * @param audioBuffer - Buffer containing audio data to transcribe (WAV format recommended)
- * @param sourceLanguage - Language code of the source audio (e.g., 'en-US', 'es', 'fr-FR')
- * @param targetLanguage - Language code to translate to (e.g., 'es-ES', 'de', 'ja-JP')
- * @param preTranscribedText - Optional pre-transcribed text to skip the transcription step
- * 
- * @returns Promise resolving to TranslationResult with original text, translated text, and audio buffer
- * 
- * @throws TranslationParameterError if input parameters are invalid
- * @throws Error if transcription or translation fails
- * 
- * @example
- * ```typescript
- * const audioBuffer = fs.readFileSync('speech.wav');
- * const result = await translateSpeech(audioBuffer, 'en-US', 'es-ES');
- * console.log(`Original: ${result.originalText}`);
- * console.log(`Translated: ${result.translatedText}`);
- * ```
- */
-export async function translateSpeech(
-  audioBuffer: Buffer, 
-  sourceLanguage: string, 
-  targetLanguage: string,
-  preTranscribedText?: string
-): Promise<TranslationResult> {
-  // Validate input parameters
-  validateTranslationParameters(audioBuffer, sourceLanguage, targetLanguage);
-
-  // Optional: Validate preTranscribedText if provided
-  if (preTranscribedText !== undefined && typeof preTranscribedText !== 'string') {
-    throw new TranslationParameterError('preTranscribedText must be a string if provided');
-  }
-
-  try {
-    // Delegate to the service implementation
-    const result = await translateSpeechService(
-      audioBuffer,
-      sourceLanguage,
-      targetLanguage,
-      preTranscribedText
-    );
-
-    // Ensure the result has the expected shape
-    if (!result || typeof result !== 'object') {
-      throw new Error('Translation service returned invalid result');
-    }
-
-    return result;
-  } catch (error) {
-    // Re-throw parameter errors as-is
-    if (error instanceof TranslationParameterError) {
-      throw error;
-    }
-
-    // Wrap other errors with more context
-    const errorMessage = error instanceof Error ? error.message : 'Unknown error';
-    throw new Error(`Translation failed: ${errorMessage}`);
-  }
-}
-=======
-// --- End of added OpenAI utility functions ---
->>>>>>> d58337d2
+// --- End of added OpenAI utility functions ---