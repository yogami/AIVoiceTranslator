/**
 * PRIMARY WebSocket Server Implementation
 * 
 * This is the ACTIVE WebSocket server used by the application.
 * Handles real-time communication between teacher and students.
 * 
 * IMPORTANT: This is the implementation currently used by server.ts
 */
import { Server } from 'http';
import { WebSocketServer as WSServer } from 'ws';
import { speechTranslationService } from './TranslationService';
import { URL } from 'url';
import { storage } from '../storage';
import type {
  ClientSettings,
  WebSocketMessageToServer,
  RegisterMessageToServer,
  TranscriptionMessageToServer,
  AudioMessageToServer,
  TTSRequestMessageToServer,
  SettingsMessageToServer,
  PingMessageToServer,
  // Import ToClient message types as needed for constructing responses
  ConnectionMessageToClient,
  ClassroomCodeMessageToClient,
  RegisterResponseToClient,
  TranslationMessageToClient,
  TTSResponseMessageToClient,
  SettingsResponseToClient,
  PongMessageToClient,
  ErrorMessageToClient
} from './WebSocketTypes';
import { IncomingMessage } from 'http';
import { TextToSpeechFactory } from './textToSpeech/TextToSpeechService';
import { storage } from '../storage';
import { diagnosticsService } from './DiagnosticsService';

// Custom WebSocketClient type for our server
type WebSocketClient = WebSocket & {
  isAlive: boolean;
  sessionId: string;
  on: (event: string, listener: (...args: any[]) => void) => WebSocketClient;
  terminate: () => void;
  ping: () => void;
}

// Classroom session interface
interface ClassroomSession {
  code: string;
  sessionId: string;
  createdAt: number;
  lastActivity: number;
  teacherConnected: boolean;
  expiresAt: number;
}

export class WebSocketServer {
  private wss: WSServer;
  // We use the speechTranslationService facade
  
  // Connection tracking
  private connections: Map<string, ConnectionInfo> = new Map();
  private roles: Map<WebSocketClient, string> = new Map();
  private languages: Map<WebSocketClient, string> = new Map();
  private sessionIds: Map<WebSocketClient, string> = new Map();
  private clientSettings: Map<WebSocketClient, ClientSettings> = new Map();
  
  // Classroom management
  private classrooms: Map<string, ClassroomInfo> = new Map();
  private classroomCleanupInterval: NodeJS.Timeout | null = null;
  
  // Stats
  private sessionCounter: number = 0;
  private heartbeatInterval: NodeJS.Timeout | null = null;
  
  constructor(server: Server) {
    this.wss = new WSServer({ server });
    
    // Set up event handlers
    this.setupEventHandlers();
    
    // Set up classroom session cleanup
    this.setupClassroomCleanup();
  }
  
  /**
   * Set up WebSocket server event handlers
   */
  private setupEventHandlers(): void {
    // Handle new connections
    this.wss.on('connection', (ws: WebSocket, request) => {
      // Cast WebSocket to our custom WebSocketClient type
      this.handleConnection(ws as unknown as WebSocketClient, request);
    });
    
    // Set up periodic ping to keep connections alive
    this.setupHeartbeat();
  }
  
  /**
   * Handle new WebSocket connection
   */
  private handleConnection(ws: WebSocketClient, request: IncomingMessage): void {
    const connectionId = this.generateConnectionId();
    const clientIp = this.getClientIp(request);
    
    console.log(`New connection from ${clientIp}`);
    
    // Track connection in diagnostics
    diagnosticsService.recordConnection(connectionId, 'unknown');
    
    // Mark as alive
    ws.isAlive = true;
    
    // Parse URL for classroom code
    let sessionId = this.generateSessionId();
    let classroomCode: string | null = null;
    
    if (request?.url) {
      const url = new URL(request.url, 'http://localhost');
      classroomCode = url.searchParams.get('class') || url.searchParams.get('code');
      
      if (classroomCode) {
        // Validate classroom code
        if (!this.isValidClassroomCode(classroomCode)) {
          console.log(`Invalid classroom code attempted: ${classroomCode}`);
          ws.send(JSON.stringify({
            type: 'error',
            message: 'Classroom session expired or invalid. Please ask teacher for new link.',
            code: 'INVALID_CLASSROOM'
          }));
          ws.close(1008, 'Invalid classroom session');
          return;
        }
        
        // Use classroom session ID
        const session = this.classrooms.get(classroomCode);
        if (session) {
          sessionId = session.sessionId;
          console.log(`Client joining classroom ${classroomCode} with session ${sessionId}`);
        }
      }
    }
    
    // Store connection data
    this.connections.set(connectionId, {
      id: connectionId,
      role: this.roles.get(ws) || 'unknown',
      languageCode: this.languages.get(ws) || 'unknown',
      sessionId: sessionId || 'unknown',
      classroomCode: classroomCode,
      createdAt: Date.now()
    });
    
    // Create session in storage for metrics tracking
    this.createSessionInStorage(sessionId).catch(error => {
      console.error('Failed to create session in storage:', error);
      // Continue without metrics - don't break core functionality
    });
    
    // Send immediate connection confirmation with classroom code if applicable
    this.sendConnectionConfirmation(ws, classroomCode);
    
    // Set up message handler
    ws.on('message', (data: any) => {
      this.handleMessage(connectionId, data.toString());
    });
    
    // Set up pong handler for heartbeat
    ws.on('pong', () => {
      ws.isAlive = true;
    });
    
    // Set up close handler
    ws.on('close', () => {
      console.log('Connection closed');
      
      // Track disconnection in diagnostics
      diagnosticsService.recordConnectionClosed(connectionId);
      
      // Clean up connection
      const connection = this.connections.get(connectionId);
      if (connection) {
        // If teacher, clean up classroom
        if (connection.role === 'teacher' && connection.classroomCode) {
          this.classrooms.delete(connection.classroomCode);
          
          // Track session end
          diagnosticsService.recordSessionEnd(connection.classroomCode);
        }
        
        this.connections.delete(connectionId);
      }
    });
    
    // Set up error handler
    ws.on('error', (error) => {
      console.error('WebSocket error:', error);
    });
  }

  /**
   * Create session in storage for metrics tracking
   */
  private async createSessionInStorage(sessionId: string): Promise<void> {
    try {
      await storage.createSession({
        sessionId,
        isActive: true
        // startTime is automatically set by the database default
      });
    } catch (error) {
      // Log but don't throw - metrics should not break core functionality
      console.error('Failed to create session in storage:', error);
    }
  }

  /**
   * Send connection confirmation to client
   */
  private sendConnectionConfirmation(ws: WebSocketClient, classroomCode?: string | null): void {
    try {
      const sessionId = this.sessionIds.get(ws);
      const role = this.roles.get(ws);
      const language = this.languages.get(ws);
      
      const message: ConnectionMessageToClient = {
        type: 'connection',
        status: 'connected',
        sessionId: sessionId || 'unknown',
        role: role as ('teacher' | 'student' | undefined),
        language: language,
        classroomCode: classroomCode || undefined
      };
      
      ws.send(JSON.stringify(message));
    } catch (error) {
      console.error('Error sending connection confirmation:', error);
    }
  }
  
  /**
   * Handle incoming WebSocket message
   */
  private async handleMessage(connectionId: string, data: string): Promise<void> {
    try {
      const connection = this.connections.get(connectionId);
      
      if (!connection) {
        console.error('Connection not found:', connectionId);
        return;
      }

      // Parse message data
      const message = JSON.parse(data) as WebSocketMessageToServer;
      
      // Process message based on type
      switch (message.type) {
        case 'register':
          await this.handleRegister(connectionId, message as RegisterMessageToServer);
          break;
        
        case 'transcription':
          await this.handleTranscription(connectionId, message as TranscriptionMessageToServer);
          break;
        
        case 'tts_request':
          await this.handleTTSRequestMessage(connectionId, message as TTSRequestMessageToServer);
          break;
          
        case 'audio':
          await this.handleAudioMessage(connectionId, message as AudioMessageToServer);
          break;
          
        case 'settings':
          this.handleSettingsMessage(connectionId, message as SettingsMessageToServer);
          break;
          
        case 'ping':
          this.handlePingMessage(connectionId, message as PingMessageToServer);
          break;
          
        case 'pong':
          // No specific handling needed
          break;
          
        default:
          console.warn('Unknown message type:', message.type);
      }
    } catch (error) {
      console.error('Error handling message:', error);
      this.sendError(connectionId, 'Failed to process message');
    }
  }
  
  /**
   * Handle registration message
   */
  private async handleRegister(connectionId: string, message: RegisterMessageToServer): Promise<void> {
    const connection = this.connections.get(connectionId);
    if (!connection) return;

    console.log(`Processing message type=register from connection: role=${message.role}, languageCode=${message.languageCode}`);
    console.log(`Changing connection role from ${connection.role} to ${message.role}`);
    
    // Update connection info
    connection.role = message.role;
    connection.languageCode = message.languageCode;
    
    // Update diagnostics with actual role
    diagnosticsService.recordConnectionClosed(connectionId); // Remove old "unknown" connection
    diagnosticsService.recordConnection(connectionId, message.role);
    
    if (message.role === 'teacher') {
      // Generate classroom code for teacher
      const classroomCode = this.generateClassroomCode();
      connection.classroomCode = classroomCode;
      
<<<<<<< HEAD
      // Create classroom
      this.classrooms.set(classroomCode, {
        teacherId: connectionId,
        students: new Set(),
        createdAt: new Date(),
        expiresAt: new Date(Date.now() + 24 * 60 * 60 * 1000) // 24 hours
      });
      
      // Track session start
      diagnosticsService.recordSessionStart(classroomCode);
      
      // Send classroom code to teacher
      this.send(connectionId, {
        type: 'classroom_code',
        code: classroomCode,
        expiresAt: this.classrooms.get(classroomCode)?.expiresAt
      });
      
      // Store session in database
      await storage.createSession({
        sessionId: classroomCode,
        teacherLanguage: message.languageCode,
        isActive: true
      });
    } else if (message.role === 'student' && message.classroomCode) {
      // Join classroom as student
      const classroom = this.classrooms.get(message.classroomCode);
      if (classroom) {
        classroom.students.add(connectionId);
        connection.classroomCode = message.classroomCode;
        
        // Send success message
        this.send(connectionId, {
          type: 'register',
          status: 'success',
          message: 'Joined classroom successfully'
        });
      } else {
        this.sendError(connectionId, 'Invalid classroom code');
=======
      // If registering as teacher, generate or update classroom code
      if (message.role === 'teacher') {
        const sessionId = this.sessionIds.get(ws);
        if (sessionId) {
          const classroomCode = this.generateClassroomCode(sessionId);
          const sessionInfo = this.classroomSessions.get(classroomCode);
          
          // Update session with teacher language
          if (message.languageCode) {
            this.updateSessionInStorage(sessionId, {
              teacherLanguage: message.languageCode
            }).catch(error => {
              console.error('Failed to update session with teacher language:', error);
            });
          }
          
          const response: ClassroomCodeMessageToClient = {
            type: 'classroom_code',
            code: classroomCode,
            sessionId: sessionId,
            expiresAt: sessionInfo?.expiresAt || Date.now() + (2 * 60 * 60 * 1000) // Fallback expiration
          };
          ws.send(JSON.stringify(response));
          
          console.log(`Generated classroom code ${classroomCode} for teacher session ${sessionId}`);
        }
>>>>>>> 4035e828
      }
    }
    
    // Update language if provided
    if (message.languageCode) {
      this.languages.set(connection as WebSocketClient, message.languageCode);
    }
    
    // Store client settings
    const settings: ClientSettings = this.clientSettings.get(connection as WebSocketClient) || {};
    
    // Update text-to-speech service type if provided
    if (message.settings?.ttsServiceType) {
      settings.ttsServiceType = message.settings.ttsServiceType;
      console.log(`Client requested TTS service type: ${settings.ttsServiceType}`);
    }
    
    // Store updated settings
    this.clientSettings.set(connection as WebSocketClient, settings);
    
    console.log('Updated connection:', 
      `role=${this.roles.get(connection as WebSocketClient)}, languageCode=${this.languages.get(connection as WebSocketClient)}, ttsService=${settings.ttsServiceType || 'default'}`);
    
    // Send confirmation
    const response: RegisterResponseToClient = {
      type: 'register',
      status: 'success',
      data: {
        role: this.roles.get(connection as WebSocketClient) as ('teacher' | 'student' | undefined),
        languageCode: this.languages.get(connection as WebSocketClient),
        settings: settings
      }
    };
    
    this.send(connectionId, response);
  }
  
  /**
   * Update session in storage
   */
  private async updateSessionInStorage(sessionId: string, updates: any): Promise<void> {
    try {
      await storage.updateSession(sessionId, updates);
    } catch (error) {
      console.error('Failed to update session in storage:', error);
    }
  }
  
  /**
   * Handle transcription message
   */
  private async handleTranscription(connectionId: string, message: TranscriptionMessageToServer): Promise<void> {
    const connection = this.connections.get(connectionId);
    if (!connection || connection.role !== 'teacher') {
      console.error('Ignoring transcription from non-teacher role:', connection?.role);
      console.log(`Received transcription from ${connection?.role} : ${message.text}`);
      return;
    }

    console.log(`Received transcription from teacher : ${message.text}`);
    
    // Track transcription in diagnostics
    diagnosticsService.recordTranscription();
    
    // Store transcript in database
    if (connection.classroomCode) {
      await storage.addTranscript({
        sessionId: connection.classroomCode,
        language: connection.languageCode || 'en-US',
        text: message.text
      });
    }

    // Get students in the classroom
    const classroom = this.classrooms.get(connection.classroomCode || '');
    if (!classroom) return;

    // Translate for each student
    const translationPromises = Array.from(classroom.students).map(async (studentId) => {
      const student = this.connections.get(studentId);
      if (!student || !student.languageCode) return;

      try {
        const startTime = Date.now();
        
        // Translate the text
        const result = await speechTranslationService.translateSpeech({
          audioBuffer: Buffer.from(''), // Empty buffer since we have text
          sourceLanguage: connection.languageCode || 'en-US',
          targetLanguage: student.languageCode,
          text: message.text // Pre-transcribed text
        });

        const translationTime = Date.now() - startTime;
        
        // Track translation time in diagnostics
        diagnosticsService.recordTranslation(translationTime);
        
<<<<<<< HEAD
        // Store translation in database
        await storage.addTranslation({
          sourceLanguage: connection.languageCode || 'en-US',
          targetLanguage: student.languageCode,
          originalText: message.text,
          translatedText: result.translatedText,
          latency: translationTime
        });

        // Track audio generation if applicable
        if (result.audioData) {
          const audioStartTime = Date.now();
          // ... audio processing ...
          diagnosticsService.recordAudioGeneration(Date.now() - audioStartTime);
        }

        // Send translation to student
        this.send(studentId, {
          type: 'translation',
          originalText: message.text,
          translatedText: result.translatedText,
          audioData: result.audioData
        });

      } catch (error) {
        console.error(`Translation error for student ${studentId}:`, error);
        this.sendError(studentId, 'Translation failed');
      }
    });

    await Promise.all(translationPromises);
=======
        // Also store just the text for backward compatibility
        translations[targetLanguage] = result.translatedText;
      } catch (error) {
        console.error(`Error translating to ${targetLanguage}:`, error);
        translations[targetLanguage] = text; // Fallback to original text
        translationResults[targetLanguage] = {
          originalText: text,
          translatedText: text,
          audioBuffer: Buffer.from('') // Empty buffer for fallback
        };
      }
    }
    
    return { translations, translationResults, latencyInfo };
  }
  
  /**
   * Send translations to students
   */
  private sendTranslationsToStudents(
    studentConnections: WebSocketClient[],
    originalText: string,
    sourceLanguage: string,
    translations: Record<string, string>,
    translationResults: Record<string, { 
      originalText: string;
      translatedText: string;
      audioBuffer: Buffer;
    }>,
    startTime: number,
    latencyTracking: {
      start: number;
      components: {
        preparation: number;
        translation: number;
        tts: number;
        processing: number;
      };
    }
  ): void {
    // Send translations to each student
    studentConnections.forEach(student => {
      const studentLanguage = this.languages.get(student);
      
      if (studentLanguage && translationResults[studentLanguage]) {
        const result = translationResults[studentLanguage];
        const currentTime = Date.now();
        const totalLatency = currentTime - startTime;
        
        // Get TTS service type for this student
        const studentSettings = this.clientSettings.get(student) || {};
        const ttsServiceType = studentSettings.ttsServiceType || 'openai';
        
        // Create translation message
        const translationMessage = this.createTranslationMessage(
          result.translatedText,
          originalText,
          sourceLanguage,
          studentLanguage,
          ttsServiceType,
          totalLatency,
          currentTime,
          latencyTracking
        );
        
        // Add audio data if available
        if (result.audioBuffer && result.audioBuffer.length > 0) {
          this.addAudioDataToMessage(
            translationMessage,
            result.audioBuffer,
            studentLanguage,
            result.translatedText,
            ttsServiceType
          );
        }
        
        // Send the translation message
        student.send(JSON.stringify(translationMessage));
        
        // Store translation in storage for metrics
        this.storeTranslationMetrics(
          sourceLanguage,
          studentLanguage,
          originalText,
          result.translatedText,
          totalLatency
        ).catch(error => {
          console.error('Failed to store translation metrics:', error);
        });
      }
    });
  }
  
  /**
   * Store translation metrics in storage
   */
  private async storeTranslationMetrics(
    sourceLanguage: string,
    targetLanguage: string,
    originalText: string,
    translatedText: string,
    latency: number
  ): Promise<void> {
    try {
      await storage.addTranslation({
        sourceLanguage,
        targetLanguage,
        originalText,
        translatedText,
        latency
        // timestamp is automatically set by the database default
      });
    } catch (error) {
      console.error('Failed to store translation metrics:', error);
    }
  }
  
  /**
   * Create a translation message
   */
  private createTranslationMessage(
    translatedText: string,
    originalText: string,
    sourceLanguage: string,
    targetLanguage: string,
    ttsServiceType: string,
    totalLatency: number,
    currentTime: number,
    latencyTracking: {
      components: {
        translation: number;
        tts: number;
        processing: number;
      };
    }
  ): TranslationMessageToClient {
    return {
      type: 'translation',
      text: translatedText,
      originalText: originalText,
      sourceLanguage: sourceLanguage,
      targetLanguage: targetLanguage,
      ttsServiceType: ttsServiceType,
      latency: {
        total: totalLatency,
        serverCompleteTime: currentTime,
        components: {
          translation: latencyTracking.components.translation,
          tts: latencyTracking.components.tts,
          processing: latencyTracking.components.processing,
          network: 0
        }
      }
    };
  }
  
  /**
   * Add audio data to a translation message
   */
  private addAudioDataToMessage(
    translationMessage: TranslationMessageToClient,
    audioBuffer: Buffer,
    studentLanguage: string,
    translatedText: string,
    ttsServiceType: string
  ): void {
    try {
      // Check if this is a special marker for browser speech synthesis
      const bufferString = audioBuffer.toString('utf8');
      
      if (bufferString.startsWith('{"type":"browser-speech"')) {
        // This is a marker for browser-based speech synthesis
        console.log(`Using client browser speech synthesis for ${studentLanguage}`);
        translationMessage.useClientSpeech = true;
        try {
          translationMessage.speechParams = JSON.parse(bufferString);
          console.log(`Successfully parsed speech params for ${studentLanguage}`);
        } catch (jsonError) {
          console.error('Error parsing speech params:', jsonError);
          translationMessage.speechParams = {
            type: 'browser-speech',
            text: translatedText,
            languageCode: studentLanguage,
            autoPlay: true
          };
        }
      } else if (audioBuffer.length > 0) {
        // This is actual audio data - encode as base64
        translationMessage.audioData = audioBuffer.toString('base64');
        translationMessage.useClientSpeech = false; // Explicitly set to false
        
        // Log audio data details for debugging
        console.log(`Sending ${audioBuffer.length} bytes of audio data to client`);
        console.log(`Using OpenAI TTS service for ${studentLanguage} (teacher preference: ${ttsServiceType})`);
        console.log(`First 16 bytes of audio: ${Array.from(audioBuffer.slice(0, 16)).map(b => b.toString(16).padStart(2, '0')).join(' ')}`);
      } else {
        // Log a warning when no audio data is available
        console.log(`Warning: No audio buffer available for language ${studentLanguage} with TTS service ${ttsServiceType}`);
      }
    } catch (error) {
      console.error('Error processing audio data for translation:', error);
    }
>>>>>>> 4035e828
  }
  
  /**
   * Handle audio message
   */
  private async handleAudioMessage(connectionId: string, message: AudioMessageToServer): Promise<void> {
    const connection = this.connections.get(connectionId);
    
    // Only process audio from teacher
    if (connection?.role !== 'teacher') {
      console.log('Ignoring audio from non-teacher role:', connection?.role);
      return;
    }
    
    // Process audio data
    if (message.data) {
      await this.processTeacherAudio(connectionId, message.data);
    }
  }
  
  /**
   * Process audio from teacher
   */
  private async processTeacherAudio(connectionId: string, audioData: string): Promise<void> {
    // Validate audio data
    if (!audioData || audioData.length < 100) {
      console.log('Received invalid or too small audio data (length:', audioData.length, ')');
      return;
    }
    
    console.log('Processing audio data (length:', audioData.length, ') from teacher...');
    
    try {
      // Convert base64 to buffer
      const audioBuffer = Buffer.from(audioData, 'base64');
      
      // Skip if buffer is too small
      if (audioBuffer.length < 100) {
        console.log('Decoded audio buffer too small:', audioBuffer.length);
        return;
      }
      
      // Get teacher language
      const teacherLanguage = this.languages.get(this.connections.get(connectionId) as WebSocketClient) || 'en-US';
      
      // Check the Web Speech API transcription info from the client
      let webSpeechTranscription = '';
      try {
        // The first few bytes might be a JSON object with transcription info
        // from the Web Speech API in the browser
        const bufferStart = audioBuffer.slice(0, 200).toString('utf8');
        if (bufferStart.startsWith('{') && bufferStart.includes('transcription')) {
          const endIndex = bufferStart.indexOf('}') + 1;
          const jsonStr = bufferStart.substring(0, endIndex);
          const data = JSON.parse(jsonStr);
          webSpeechTranscription = data.transcription || '';
          
          console.log('Web Speech API transcription from client:', webSpeechTranscription);
        }
      } catch (err) {
        console.warn('No Web Speech API transcription found in audio data');
      }
      
      // Get session ID for reference
      const sessionId = this.sessionIds.get(this.connections.get(connectionId) as WebSocketClient);
    } catch (error) {
      console.error('Error processing teacher audio:', error);
    }
  }
  
  /**
   * Handle TTS request message
   */
  private async handleTTSRequestMessage(connectionId: string, message: TTSRequestMessageToServer): Promise<void> {
    const text = message.text;
    const languageCode = message.languageCode;
    
    if (!this.validateTTSRequest(text, languageCode)) {
      await this.sendTTSErrorResponse(connectionId, 'Invalid TTS request parameters');
      return;
    }
    
    // Always use OpenAI TTS for best quality
    const ttsServiceType = 'openai';
    
    try {
      // Generate TTS audio
      const audioBuffer = await this.generateTTSAudio(
        text,
        languageCode,
        ttsServiceType,
        message.voice
      );
      
      if (audioBuffer && audioBuffer.length > 0) {
        // Send successful response with audio
        await this.sendTTSResponse(
          connectionId,
          text,
          languageCode,
          audioBuffer,
          ttsServiceType
        );
      } else {
        // Send error if no audio was generated
        await this.sendTTSErrorResponse(connectionId, 'Failed to generate audio');
      }
    } catch (error) {
      console.error('Error handling TTS request:', error);
      await this.sendTTSErrorResponse(connectionId, 'TTS generation error');
    }
  }
  
  /**
   * Validate TTS request parameters
   */
  private validateTTSRequest(text: string, languageCode: string): boolean {
    if (!text || typeof text !== 'string' || text.trim().length === 0) {
      console.error('Invalid TTS text:', text);
      return false;
    }
    
    if (!languageCode || typeof languageCode !== 'string') {
      console.error('Invalid TTS language code:', languageCode);
      return false;
    }
    
    return true;
  }
  
  /**
   * Generate TTS audio
   */
  private async generateTTSAudio(
    text: string,
    languageCode: string,
    ttsServiceType: string,
    voice?: string
  ): Promise<Buffer> {
    try {
      // Use empty source language as we aren't translating, just doing TTS
      const result = await speechTranslationService.translateSpeech(
        Buffer.from(''), // Empty buffer as we already have the text
        languageCode,   // Source language is the same as target for TTS-only
        languageCode,   // Target language
        text,           // Text to convert to speech
        { ttsServiceType } // Force specified TTS service type
      );
      
      return result.audioBuffer;
    } catch (error) {
      console.error('Error generating TTS audio:', error);
      return Buffer.from(''); // Return empty buffer on error
    }
  }
  
  /**
   * Send TTS response with audio data
   */
  private async sendTTSResponse(
    connectionId: string,
    text: string,
    languageCode: string,
    audioBuffer: Buffer,
    ttsServiceType: string
  ): Promise<void> {
    try {
      // Create base message
      const response: Partial<TTSResponseMessageToClient> = {
        type: 'tts_response',
        status: 'success',
        text,
        languageCode,
        ttsServiceType,
        timestamp: Date.now()
      };
      
      // Check if this is a browser speech synthesis marker
      const bufferString = audioBuffer.toString('utf8');
      
      if (bufferString.startsWith('{"type":"browser-speech"')) {
        response.useClientSpeech = true;
        try {
          response.speechParams = JSON.parse(bufferString);
        } catch (error) {
          console.error('Error parsing speech params:', error);
          response.speechParams = {
            type: 'browser-speech',
            text,
            languageCode,
            autoPlay: true
          };
        }
      } else {
        // Real audio data
        response.audioData = audioBuffer.toString('base64');
        response.useClientSpeech = false;
      }
      
      // Send response
      this.send(connectionId, response as TTSResponseMessageToClient);
      console.log(`TTS response sent successfully for language '${languageCode}'`);
    } catch (error) {
      console.error('Error sending TTS response:', error);
      // Try to send error message if possible
      try {
        await this.sendTTSErrorResponse(connectionId, 'Failed to send audio data');
      } catch (sendError) {
        console.error('Error sending TTS error response:', sendError);
      }
    }
  }
  
  /**
   * Send TTS error response
   */
  private async sendTTSErrorResponse(
    connectionId: string,
    messageText: string,
    code: string = 'TTS_ERROR'
  ): Promise<void> {
    try {
      const ttsErrorResponse: TTSResponseMessageToClient = {
        type: 'tts_response',
        status: 'error',
        error: {
          message: messageText,
          code: code
        },
        timestamp: Date.now()
      };
      
      this.send(connectionId, ttsErrorResponse);
      console.error(`TTS error response sent: ${messageText}`);
    } catch (error) {
      console.error('Error sending TTS error response:', error);
    }
  }
  
  /**
   * Handle settings message
   */
  private handleSettingsMessage(connectionId: string, message: SettingsMessageToServer): void {
    const connection = this.connections.get(connectionId);
    
    // Initialize settings for this client if not already present
    const settings: ClientSettings = this.clientSettings.get(this.connections.get(connectionId) as WebSocketClient) || {};
    
    // Update settings with new values
    if (message.settings) {
      Object.assign(settings, message.settings);
    }
    
    // Special handling for ttsServiceType since it can be specified outside settings object
    if (message.ttsServiceType) {
      settings.ttsServiceType = message.ttsServiceType;
      console.log(`Updated TTS service type for ${connection?.role} to: ${settings.ttsServiceType}`);
    }
    
    // Store updated settings
    this.clientSettings.set(this.connections.get(connectionId) as WebSocketClient, settings);
    
    // Send confirmation
    const response: SettingsResponseToClient = {
      type: 'settings',
      status: 'success',
      settings
    };
    
    this.send(connectionId, response);
  }
  
  /**
   * Handle ping message
   */
  private handlePingMessage(connectionId: string, message: PingMessageToServer): void {
    // Mark as alive for heartbeat
    const connection = this.connections.get(connectionId);
    if (connection) {
      connection.isAlive = true;
    }
    
    // Send pong response
    const response: PongMessageToClient = {
      type: 'pong',
      timestamp: Date.now(),
      originalTimestamp: message.timestamp
    };
    
    try {
      this.send(connectionId, response);
    } catch (error) {
      console.error('Error sending pong response:', error);
    }
  }
  
  /**
   * Handle WebSocket close event
   */
<<<<<<< HEAD
  private handleClose(connectionId: string): void {
    console.log('WebSocket disconnected, sessionId:', this.sessionIds.get(this.connections.get(connectionId) as WebSocketClient));
    
    // Remove from all maps
    this.connections.delete(connectionId);
    this.roles.delete(this.connections.get(connectionId) as WebSocketClient);
    this.languages.delete(this.connections.get(connectionId) as WebSocketClient);
    this.sessionIds.delete(this.connections.get(connectionId) as WebSocketClient);
    this.clientSettings.delete(this.connections.get(connectionId) as WebSocketClient);
=======
  private handleClose(ws: WebSocketClient): void {
    const sessionId = this.sessionIds.get(ws);
    console.log('WebSocket disconnected, sessionId:', sessionId);
    
    // Remove from tracking
    this.connections.delete(ws);
    this.roles.delete(ws);
    this.languages.delete(ws);
    this.sessionIds.delete(ws);
    this.clientSettings.delete(ws);
    
    // End session in storage if no more connections with this sessionId
    if (sessionId) {
      const hasOtherConnections = Array.from(this.sessionIds.values()).includes(sessionId);
      if (!hasOtherConnections) {
        this.endSessionInStorage(sessionId).catch(error => {
          console.error('Failed to end session in storage:', error);
        });
      }
    }
  }
  
  /**
   * End session in storage
   */
  private async endSessionInStorage(sessionId: string): Promise<void> {
    try {
      await storage.endSession(sessionId);
    } catch (error) {
      console.error('Failed to end session in storage:', error);
    }
>>>>>>> 4035e828
  }
  
  /**
   * Set up heartbeat mechanism to detect dead connections
   */
  private setupHeartbeat(): void {
    this.heartbeatInterval = setInterval(() => {
      this.wss.clients.forEach((ws: any) => {
        const client = ws as WebSocketClient;
        
        if (!client.isAlive) {
          console.log('Terminating dead connection');
          return client.terminate();
        }
        
        // Mark as not alive and send ping
        client.isAlive = false;
        client.ping();
        
        // Also send a JSON ping message for clients that don't handle ping frames
        try {
          client.send(JSON.stringify({ type: 'ping', timestamp: Date.now() }));
        } catch (error) {
          // Ignore send errors
        }
      });
    }, 30000); // 30 seconds
  }
  
  /**
   * Get connections
   */
  public getConnections(): Map<string, ConnectionInfo> {
    return this.connections;
  }
  
  /**
   * Get connection role
   */
  public getRole(connectionId: string): string | undefined {
    return this.connections.get(connectionId)?.role;
  }
  
  /**
   * Get connection language
   */
  public getLanguage(connectionId: string): string | undefined {
    return this.connections.get(connectionId)?.languageCode;
  }
  
  /**
   * Generate a classroom code for a session
   */
  private generateClassroomCode(): string {
    // Generate new 6-character code
    const chars = 'ABCDEFGHIJKLMNOPQRSTUVWXYZ0123456789';
    let code: string;
    
    // Ensure uniqueness
    do {
      code = '';
      for (let i = 0; i < 6; i++) {
        code += chars.charAt(Math.floor(Math.random() * chars.length));
      }
    } while (this.classrooms.has(code));
    
    // Create session with 2-hour expiration
    const session: ClassroomSession = {
      code,
      sessionId: code,
      createdAt: Date.now(),
      lastActivity: Date.now(),
      teacherConnected: true,
      expiresAt: Date.now() + (2 * 60 * 60 * 1000) // 2 hours
    };
    
    this.classrooms.set(code, session);
    console.log(`Created new classroom session: ${code}`);
    
    return code;
  }
  
  /**
   * Validate classroom code
   */
  private isValidClassroomCode(code: string): boolean {
    // Check format
    if (!/^[A-Z0-9]{6}$/.test(code)) {
      return false;
    }
    
    const session = this.classrooms.get(code);
    if (!session) {
      return false;
    }
    
    // Check expiration
    if (Date.now() > session.expiresAt) {
      this.classrooms.delete(code);
      console.log(`Classroom code ${code} expired and removed`);
      return false;
    }
    
    // Update last activity
    session.lastActivity = Date.now();
    return true;
  }
  
  /**
   * Set up periodic cleanup of expired classroom sessions
   */
  private setupClassroomCleanup(): void {
    // Clean up expired sessions every 15 minutes
    this.classroomCleanupInterval = setInterval(() => {
      const now = Date.now();
      let cleaned = 0;
      
      for (const [code, session] of this.classrooms.entries()) {
        if (now > session.expiresAt) {
          this.classrooms.delete(code);
          cleaned++;
        }
      }
      
      if (cleaned > 0) {
        console.log(`Cleaned up ${cleaned} expired classroom sessions`);
      }
    }, 15 * 60 * 1000); // 15 minutes
  }
  
  /**
   * Close WebSocket server
   */
  public close(): void {
    // Clear classroom cleanup interval
    if (this.classroomCleanupInterval) {
      clearInterval(this.classroomCleanupInterval);
      this.classroomCleanupInterval = null;
    }
    
    // Clear heartbeat interval
    if (this.heartbeatInterval) {
      clearInterval(this.heartbeatInterval);
      this.heartbeatInterval = null;
    }
    
    this.wss.close();
  }
  
  /**
   * Generate a unique session ID
   */
  private generateSessionId(): string {
    this.sessionCounter++;
    return `session-${this.sessionCounter}-${Date.now()}`;
  }

<<<<<<< HEAD
  private generateConnectionId(): string {
    this.sessionCounter++;
    return `connection-${this.sessionCounter}-${Date.now()}`;
  }

  private getClientIp(request: IncomingMessage): string {
    // Implement your logic to extract the client IP from the request
    return '127.0.0.1'; // Placeholder return, actual implementation needed
  }

  private send(connectionId: string, message: any): void {
    // Implement your logic to send a message to the client
    // This is a placeholder and should be replaced with the actual implementation
    console.log(`Sending message to connection ${connectionId}:`, message);
  }

  private sendError(connectionId: string, message: string): void {
    // Implement your logic to send an error message to the client
    // This is a placeholder and should be replaced with the actual implementation
    console.error(`Sending error to connection ${connectionId}:`, message);
=======
  /**
   * Get active session metrics for diagnostics
   */
  getActiveSessionMetrics() {
    const activeSessions = new Set<string>();
    let studentsConnected = 0;
    let teachersConnected = 0;
    const currentLanguages = new Set<string>();

    for (const connection of this.connections.values()) {
      const sessionId = this.sessionIds.get(connection);
      const role = this.roles.get(connection);
      const language = this.languages.get(connection);
      
      if (sessionId) {
        // Find classroom code for this session
        for (const [code, session] of this.classroomSessions.entries()) {
          if (session.sessionId === sessionId) {
            activeSessions.add(code);
            break;
          }
        }
      }
      
      if (role === 'student') {
        studentsConnected++;
      } else if (role === 'teacher') {
        teachersConnected++;
        if (language) {
          currentLanguages.add(language);
        }
      }
    }

    return {
      activeSessions: activeSessions.size,
      studentsConnected,
      teachersConnected,
      currentLanguages: Array.from(currentLanguages)
    };
>>>>>>> 4035e828
  }
}<|MERGE_RESOLUTION|>--- conflicted
+++ resolved
@@ -30,10 +30,6 @@
   PongMessageToClient,
   ErrorMessageToClient
 } from './WebSocketTypes';
-import { IncomingMessage } from 'http';
-import { TextToSpeechFactory } from './textToSpeech/TextToSpeechService';
-import { storage } from '../storage';
-import { diagnosticsService } from './DiagnosticsService';
 
 // Custom WebSocketClient type for our server
 type WebSocketClient = WebSocket & {
@@ -59,14 +55,14 @@
   // We use the speechTranslationService facade
   
   // Connection tracking
-  private connections: Map<string, ConnectionInfo> = new Map();
+  private connections: Set<WebSocketClient> = new Set();
   private roles: Map<WebSocketClient, string> = new Map();
   private languages: Map<WebSocketClient, string> = new Map();
   private sessionIds: Map<WebSocketClient, string> = new Map();
   private clientSettings: Map<WebSocketClient, ClientSettings> = new Map();
   
   // Classroom management
-  private classrooms: Map<string, ClassroomInfo> = new Map();
+  private classroomSessions: Map<string, ClassroomSession> = new Map();
   private classroomCleanupInterval: NodeJS.Timeout | null = null;
   
   // Stats
@@ -100,14 +96,8 @@
   /**
    * Handle new WebSocket connection
    */
-  private handleConnection(ws: WebSocketClient, request: IncomingMessage): void {
-    const connectionId = this.generateConnectionId();
-    const clientIp = this.getClientIp(request);
-    
-    console.log(`New connection from ${clientIp}`);
-    
-    // Track connection in diagnostics
-    diagnosticsService.recordConnection(connectionId, 'unknown');
+  private handleConnection(ws: WebSocketClient, request?: any): void {
+    console.log('New WebSocket connection established');
     
     // Mark as alive
     ws.isAlive = true;
@@ -134,7 +124,7 @@
         }
         
         // Use classroom session ID
-        const session = this.classrooms.get(classroomCode);
+        const session = this.classroomSessions.get(classroomCode);
         if (session) {
           sessionId = session.sessionId;
           console.log(`Client joining classroom ${classroomCode} with session ${sessionId}`);
@@ -143,14 +133,8 @@
     }
     
     // Store connection data
-    this.connections.set(connectionId, {
-      id: connectionId,
-      role: this.roles.get(ws) || 'unknown',
-      languageCode: this.languages.get(ws) || 'unknown',
-      sessionId: sessionId || 'unknown',
-      classroomCode: classroomCode,
-      createdAt: Date.now()
-    });
+    this.connections.add(ws);
+    this.sessionIds.set(ws, sessionId);
     
     // Create session in storage for metrics tracking
     this.createSessionInStorage(sessionId).catch(error => {
@@ -163,7 +147,7 @@
     
     // Set up message handler
     ws.on('message', (data: any) => {
-      this.handleMessage(connectionId, data.toString());
+      this.handleMessage(ws, data.toString());
     });
     
     // Set up pong handler for heartbeat
@@ -173,24 +157,7 @@
     
     // Set up close handler
     ws.on('close', () => {
-      console.log('Connection closed');
-      
-      // Track disconnection in diagnostics
-      diagnosticsService.recordConnectionClosed(connectionId);
-      
-      // Clean up connection
-      const connection = this.connections.get(connectionId);
-      if (connection) {
-        // If teacher, clean up classroom
-        if (connection.role === 'teacher' && connection.classroomCode) {
-          this.classrooms.delete(connection.classroomCode);
-          
-          // Track session end
-          diagnosticsService.recordSessionEnd(connection.classroomCode);
-        }
-        
-        this.connections.delete(connectionId);
-      }
+      this.handleClose(ws);
     });
     
     // Set up error handler
@@ -242,42 +209,35 @@
   /**
    * Handle incoming WebSocket message
    */
-  private async handleMessage(connectionId: string, data: string): Promise<void> {
+  async handleMessage(ws: WebSocketClient, data: string): Promise<void> {
     try {
-      const connection = this.connections.get(connectionId);
-      
-      if (!connection) {
-        console.error('Connection not found:', connectionId);
-        return;
-      }
-
       // Parse message data
       const message = JSON.parse(data) as WebSocketMessageToServer;
       
       // Process message based on type
       switch (message.type) {
         case 'register':
-          await this.handleRegister(connectionId, message as RegisterMessageToServer);
+          this.handleRegisterMessage(ws, message as RegisterMessageToServer);
           break;
         
         case 'transcription':
-          await this.handleTranscription(connectionId, message as TranscriptionMessageToServer);
+          await this.handleTranscriptionMessage(ws, message as TranscriptionMessageToServer);
           break;
         
         case 'tts_request':
-          await this.handleTTSRequestMessage(connectionId, message as TTSRequestMessageToServer);
+          await this.handleTTSRequestMessage(ws, message as TTSRequestMessageToServer);
           break;
           
         case 'audio':
-          await this.handleAudioMessage(connectionId, message as AudioMessageToServer);
+          await this.handleAudioMessage(ws, message as AudioMessageToServer);
           break;
           
         case 'settings':
-          this.handleSettingsMessage(connectionId, message as SettingsMessageToServer);
+          this.handleSettingsMessage(ws, message as SettingsMessageToServer);
           break;
           
         case 'ping':
-          this.handlePingMessage(connectionId, message as PingMessageToServer);
+          this.handlePingMessage(ws, message as PingMessageToServer);
           break;
           
         case 'pong':
@@ -289,74 +249,25 @@
       }
     } catch (error) {
       console.error('Error handling message:', error);
-      this.sendError(connectionId, 'Failed to process message');
     }
   }
   
   /**
    * Handle registration message
    */
-  private async handleRegister(connectionId: string, message: RegisterMessageToServer): Promise<void> {
-    const connection = this.connections.get(connectionId);
-    if (!connection) return;
-
-    console.log(`Processing message type=register from connection: role=${message.role}, languageCode=${message.languageCode}`);
-    console.log(`Changing connection role from ${connection.role} to ${message.role}`);
-    
-    // Update connection info
-    connection.role = message.role;
-    connection.languageCode = message.languageCode;
-    
-    // Update diagnostics with actual role
-    diagnosticsService.recordConnectionClosed(connectionId); // Remove old "unknown" connection
-    diagnosticsService.recordConnection(connectionId, message.role);
-    
-    if (message.role === 'teacher') {
-      // Generate classroom code for teacher
-      const classroomCode = this.generateClassroomCode();
-      connection.classroomCode = classroomCode;
-      
-<<<<<<< HEAD
-      // Create classroom
-      this.classrooms.set(classroomCode, {
-        teacherId: connectionId,
-        students: new Set(),
-        createdAt: new Date(),
-        expiresAt: new Date(Date.now() + 24 * 60 * 60 * 1000) // 24 hours
-      });
-      
-      // Track session start
-      diagnosticsService.recordSessionStart(classroomCode);
-      
-      // Send classroom code to teacher
-      this.send(connectionId, {
-        type: 'classroom_code',
-        code: classroomCode,
-        expiresAt: this.classrooms.get(classroomCode)?.expiresAt
-      });
-      
-      // Store session in database
-      await storage.createSession({
-        sessionId: classroomCode,
-        teacherLanguage: message.languageCode,
-        isActive: true
-      });
-    } else if (message.role === 'student' && message.classroomCode) {
-      // Join classroom as student
-      const classroom = this.classrooms.get(message.classroomCode);
-      if (classroom) {
-        classroom.students.add(connectionId);
-        connection.classroomCode = message.classroomCode;
-        
-        // Send success message
-        this.send(connectionId, {
-          type: 'register',
-          status: 'success',
-          message: 'Joined classroom successfully'
-        });
-      } else {
-        this.sendError(connectionId, 'Invalid classroom code');
-=======
+  private handleRegisterMessage(ws: WebSocketClient, message: RegisterMessageToServer): void {
+    console.log('Processing message type=register from connection:', 
+      `role=${message.role}, languageCode=${message.languageCode}`);
+    
+    const currentRole = this.roles.get(ws);
+    
+    // Update role if provided
+    if (message.role) {
+      if (currentRole !== message.role) {
+        console.log(`Changing connection role from ${currentRole} to ${message.role}`);
+      }
+      this.roles.set(ws, message.role);
+      
       // If registering as teacher, generate or update classroom code
       if (message.role === 'teacher') {
         const sessionId = this.sessionIds.get(ws);
@@ -383,17 +294,16 @@
           
           console.log(`Generated classroom code ${classroomCode} for teacher session ${sessionId}`);
         }
->>>>>>> 4035e828
       }
     }
     
     // Update language if provided
     if (message.languageCode) {
-      this.languages.set(connection as WebSocketClient, message.languageCode);
+      this.languages.set(ws, message.languageCode);
     }
     
     // Store client settings
-    const settings: ClientSettings = this.clientSettings.get(connection as WebSocketClient) || {};
+    const settings: ClientSettings = this.clientSettings.get(ws) || {};
     
     // Update text-to-speech service type if provided
     if (message.settings?.ttsServiceType) {
@@ -402,23 +312,23 @@
     }
     
     // Store updated settings
-    this.clientSettings.set(connection as WebSocketClient, settings);
+    this.clientSettings.set(ws, settings);
     
     console.log('Updated connection:', 
-      `role=${this.roles.get(connection as WebSocketClient)}, languageCode=${this.languages.get(connection as WebSocketClient)}, ttsService=${settings.ttsServiceType || 'default'}`);
+      `role=${this.roles.get(ws)}, languageCode=${this.languages.get(ws)}, ttsService=${settings.ttsServiceType || 'default'}`);
     
     // Send confirmation
     const response: RegisterResponseToClient = {
       type: 'register',
       status: 'success',
       data: {
-        role: this.roles.get(connection as WebSocketClient) as ('teacher' | 'student' | undefined),
-        languageCode: this.languages.get(connection as WebSocketClient),
+        role: this.roles.get(ws) as ('teacher' | 'student' | undefined),
+        languageCode: this.languages.get(ws),
         settings: settings
       }
     };
     
-    this.send(connectionId, response);
+    ws.send(JSON.stringify(response));
   }
   
   /**
@@ -435,86 +345,182 @@
   /**
    * Handle transcription message
    */
-  private async handleTranscription(connectionId: string, message: TranscriptionMessageToServer): Promise<void> {
-    const connection = this.connections.get(connectionId);
-    if (!connection || connection.role !== 'teacher') {
-      console.error('Ignoring transcription from non-teacher role:', connection?.role);
-      console.log(`Received transcription from ${connection?.role} : ${message.text}`);
+  private async handleTranscriptionMessage(ws: WebSocketClient, message: TranscriptionMessageToServer): Promise<void> {
+    console.log('Received transcription from', this.roles.get(ws), ':', message.text);
+    
+    // Start tracking latency when transcription is received
+    const startTime = Date.now();
+    const latencyTracking = {
+      start: startTime,
+      components: {
+        preparation: 0,
+        translation: 0,
+        tts: 0,
+        processing: 0
+      }
+    };
+    
+    const role = this.roles.get(ws);
+    const sessionId = this.sessionIds.get(ws);
+    
+    // Only process transcriptions from teacher
+    if (role !== 'teacher') {
+      console.warn('Ignoring transcription from non-teacher role:', role);
       return;
     }
-
-    console.log(`Received transcription from teacher : ${message.text}`);
-    
-    // Track transcription in diagnostics
-    diagnosticsService.recordTranscription();
-    
-    // Store transcript in database
-    if (connection.classroomCode) {
-      await storage.addTranscript({
-        sessionId: connection.classroomCode,
-        language: connection.languageCode || 'en-US',
-        text: message.text
-      });
-    }
-
-    // Get students in the classroom
-    const classroom = this.classrooms.get(connection.classroomCode || '');
-    if (!classroom) return;
-
-    // Translate for each student
-    const translationPromises = Array.from(classroom.students).map(async (studentId) => {
-      const student = this.connections.get(studentId);
-      if (!student || !student.languageCode) return;
-
+    
+    // Get all student connections and their languages
+    const { studentConnections, studentLanguages } = this.getStudentConnectionsAndLanguages();
+    
+    if (studentConnections.length === 0) {
+      console.log('No students connected, skipping translation');
+      return;
+    }
+    
+    // Translate text to all student languages
+    const teacherLanguage = this.languages.get(ws) || 'en-US';
+    
+    // Perform translations for all required languages
+    const { translations, translationResults, latencyInfo } = 
+      await this.translateToMultipleLanguages(
+        message.text, 
+        teacherLanguage, 
+        studentLanguages,
+        startTime,
+        latencyTracking
+      );
+    
+    // Update latency tracking with the results
+    Object.assign(latencyTracking.components, latencyInfo);
+    
+    // Calculate processing latency before sending translations
+    const processingEndTime = Date.now();
+    latencyTracking.components.processing = processingEndTime - startTime - latencyTracking.components.translation;
+    
+    // Send translations to students
+    this.sendTranslationsToStudents(
+      studentConnections,
+      message.text,
+      teacherLanguage,
+      translations,
+      translationResults,
+      startTime,
+      latencyTracking
+    );
+  }
+  
+  /**
+   * Get all student connections and their unique languages
+   */
+  private getStudentConnectionsAndLanguages(): { 
+    studentConnections: WebSocketClient[], 
+    studentLanguages: string[] 
+  } {
+    const studentConnections: WebSocketClient[] = [];
+    const studentLanguages: string[] = [];
+    
+    this.connections.forEach(client => {
+      const clientRole = this.roles.get(client);
+      const clientLanguage = this.languages.get(client);
+      
+      if (clientRole === 'student' && clientLanguage) {
+        studentConnections.push(client);
+        
+        // Only add unique languages
+        if (!studentLanguages.includes(clientLanguage)) {
+          studentLanguages.push(clientLanguage);
+        }
+      }
+    });
+    
+    return { studentConnections, studentLanguages };
+  }
+  
+  /**
+   * Translate text to multiple languages
+   */
+  private async translateToMultipleLanguages(
+    text: string,
+    sourceLanguage: string,
+    targetLanguages: string[],
+    startTime: number,
+    latencyTracking: {
+      start: number;
+      components: {
+        preparation: number;
+        translation: number;
+        tts: number;
+        processing: number;
+      };
+    }
+  ): Promise<{
+    translations: Record<string, string>;
+    translationResults: Record<string, { 
+      originalText: string;
+      translatedText: string;
+      audioBuffer: Buffer;
+    }>;
+    latencyInfo: {
+      translation: number;
+      tts: number;
+    };
+  }> {
+    // Storage for translations
+    const translations: Record<string, string> = {};
+    const translationResults: Record<string, { 
+      originalText: string;
+      translatedText: string;
+      audioBuffer: Buffer;
+    }> = {};
+    
+    // Latency tracking
+    const latencyInfo = {
+      translation: 0,
+      tts: 0
+    };
+    
+    // Always use OpenAI TTS service for best quality
+    const ttsServiceToUse = 'openai';
+    
+    // Translate for each language
+    for (const targetLanguage of targetLanguages) {
       try {
-        const startTime = Date.now();
-        
-        // Translate the text
-        const result = await speechTranslationService.translateSpeech({
-          audioBuffer: Buffer.from(''), // Empty buffer since we have text
-          sourceLanguage: connection.languageCode || 'en-US',
-          targetLanguage: student.languageCode,
-          text: message.text // Pre-transcribed text
-        });
-
-        const translationTime = Date.now() - startTime;
-        
-        // Track translation time in diagnostics
-        diagnosticsService.recordTranslation(translationTime);
-        
-<<<<<<< HEAD
-        // Store translation in database
-        await storage.addTranslation({
-          sourceLanguage: connection.languageCode || 'en-US',
-          targetLanguage: student.languageCode,
-          originalText: message.text,
-          translatedText: result.translatedText,
-          latency: translationTime
-        });
-
-        // Track audio generation if applicable
-        if (result.audioData) {
-          const audioStartTime = Date.now();
-          // ... audio processing ...
-          diagnosticsService.recordAudioGeneration(Date.now() - audioStartTime);
-        }
-
-        // Send translation to student
-        this.send(studentId, {
-          type: 'translation',
-          originalText: message.text,
-          translatedText: result.translatedText,
-          audioData: result.audioData
-        });
-
-      } catch (error) {
-        console.error(`Translation error for student ${studentId}:`, error);
-        this.sendError(studentId, 'Translation failed');
-      }
-    });
-
-    await Promise.all(translationPromises);
-=======
+        console.log(`Using OpenAI TTS service for language '${targetLanguage}' (overriding teacher's selection)`);
+        
+        // Measure translation and TTS latency
+        const translationStartTime = Date.now();
+        
+        // Perform the translation with OpenAI TTS service
+        const result = await speechTranslationService.translateSpeech(
+          Buffer.from(''), // Empty buffer as we already have the text
+          sourceLanguage,
+          targetLanguage,
+          text, // Use the pre-transcribed text
+          { ttsServiceType: ttsServiceToUse } // Force OpenAI TTS service
+        );
+        
+        // Record the translation/TTS latency
+        const translationEndTime = Date.now();
+        const elapsedTime = translationEndTime - translationStartTime;
+        
+        // Since this includes both translation and TTS, we'll estimate the split
+        // TTS typically takes about 70% of the time
+        const ttsTime = Math.round(elapsedTime * 0.7);
+        const translationTime = elapsedTime - ttsTime;
+        
+        latencyInfo.translation = Math.max(
+          latencyInfo.translation,
+          translationTime
+        );
+        
+        latencyInfo.tts = Math.max(
+          latencyInfo.tts,
+          ttsTime
+        );
+        
+        // Store the full result object for this language
+        translationResults[targetLanguage] = result;
+        
         // Also store just the text for backward compatibility
         translations[targetLanguage] = result.translatedText;
       } catch (error) {
@@ -717,31 +723,30 @@
     } catch (error) {
       console.error('Error processing audio data for translation:', error);
     }
->>>>>>> 4035e828
   }
   
   /**
    * Handle audio message
    */
-  private async handleAudioMessage(connectionId: string, message: AudioMessageToServer): Promise<void> {
-    const connection = this.connections.get(connectionId);
+  private async handleAudioMessage(ws: WebSocketClient, message: AudioMessageToServer): Promise<void> {
+    const role = this.roles.get(ws);
     
     // Only process audio from teacher
-    if (connection?.role !== 'teacher') {
-      console.log('Ignoring audio from non-teacher role:', connection?.role);
+    if (role !== 'teacher') {
+      console.log('Ignoring audio from non-teacher role:', role);
       return;
     }
     
     // Process audio data
     if (message.data) {
-      await this.processTeacherAudio(connectionId, message.data);
+      await this.processTeacherAudio(ws, message.data);
     }
   }
   
   /**
    * Process audio from teacher
    */
-  private async processTeacherAudio(connectionId: string, audioData: string): Promise<void> {
+  private async processTeacherAudio(ws: WebSocketClient, audioData: string): Promise<void> {
     // Validate audio data
     if (!audioData || audioData.length < 100) {
       console.log('Received invalid or too small audio data (length:', audioData.length, ')');
@@ -761,7 +766,7 @@
       }
       
       // Get teacher language
-      const teacherLanguage = this.languages.get(this.connections.get(connectionId) as WebSocketClient) || 'en-US';
+      const teacherLanguage = this.languages.get(ws) || 'en-US';
       
       // Check the Web Speech API transcription info from the client
       let webSpeechTranscription = '';
@@ -782,7 +787,7 @@
       }
       
       // Get session ID for reference
-      const sessionId = this.sessionIds.get(this.connections.get(connectionId) as WebSocketClient);
+      const sessionId = this.sessionIds.get(ws);
     } catch (error) {
       console.error('Error processing teacher audio:', error);
     }
@@ -791,12 +796,12 @@
   /**
    * Handle TTS request message
    */
-  private async handleTTSRequestMessage(connectionId: string, message: TTSRequestMessageToServer): Promise<void> {
+  private async handleTTSRequestMessage(ws: WebSocketClient, message: TTSRequestMessageToServer): Promise<void> {
     const text = message.text;
     const languageCode = message.languageCode;
     
     if (!this.validateTTSRequest(text, languageCode)) {
-      await this.sendTTSErrorResponse(connectionId, 'Invalid TTS request parameters');
+      await this.sendTTSErrorResponse(ws, 'Invalid TTS request parameters');
       return;
     }
     
@@ -815,7 +820,7 @@
       if (audioBuffer && audioBuffer.length > 0) {
         // Send successful response with audio
         await this.sendTTSResponse(
-          connectionId,
+          ws,
           text,
           languageCode,
           audioBuffer,
@@ -823,11 +828,11 @@
         );
       } else {
         // Send error if no audio was generated
-        await this.sendTTSErrorResponse(connectionId, 'Failed to generate audio');
+        await this.sendTTSErrorResponse(ws, 'Failed to generate audio');
       }
     } catch (error) {
       console.error('Error handling TTS request:', error);
-      await this.sendTTSErrorResponse(connectionId, 'TTS generation error');
+      await this.sendTTSErrorResponse(ws, 'TTS generation error');
     }
   }
   
@@ -878,7 +883,7 @@
    * Send TTS response with audio data
    */
   private async sendTTSResponse(
-    connectionId: string,
+    ws: WebSocketClient,
     text: string,
     languageCode: string,
     audioBuffer: Buffer,
@@ -918,13 +923,13 @@
       }
       
       // Send response
-      this.send(connectionId, response as TTSResponseMessageToClient);
+      ws.send(JSON.stringify(response as TTSResponseMessageToClient));
       console.log(`TTS response sent successfully for language '${languageCode}'`);
     } catch (error) {
       console.error('Error sending TTS response:', error);
       // Try to send error message if possible
       try {
-        await this.sendTTSErrorResponse(connectionId, 'Failed to send audio data');
+        await this.sendTTSErrorResponse(ws, 'Failed to send audio data');
       } catch (sendError) {
         console.error('Error sending TTS error response:', sendError);
       }
@@ -935,7 +940,7 @@
    * Send TTS error response
    */
   private async sendTTSErrorResponse(
-    connectionId: string,
+    ws: WebSocketClient,
     messageText: string,
     code: string = 'TTS_ERROR'
   ): Promise<void> {
@@ -950,7 +955,7 @@
         timestamp: Date.now()
       };
       
-      this.send(connectionId, ttsErrorResponse);
+      ws.send(JSON.stringify(ttsErrorResponse));
       console.error(`TTS error response sent: ${messageText}`);
     } catch (error) {
       console.error('Error sending TTS error response:', error);
@@ -960,11 +965,11 @@
   /**
    * Handle settings message
    */
-  private handleSettingsMessage(connectionId: string, message: SettingsMessageToServer): void {
-    const connection = this.connections.get(connectionId);
+  private handleSettingsMessage(ws: WebSocketClient, message: SettingsMessageToServer): void {
+    const role = this.roles.get(ws);
     
     // Initialize settings for this client if not already present
-    const settings: ClientSettings = this.clientSettings.get(this.connections.get(connectionId) as WebSocketClient) || {};
+    const settings: ClientSettings = this.clientSettings.get(ws) || {};
     
     // Update settings with new values
     if (message.settings) {
@@ -974,11 +979,11 @@
     // Special handling for ttsServiceType since it can be specified outside settings object
     if (message.ttsServiceType) {
       settings.ttsServiceType = message.ttsServiceType;
-      console.log(`Updated TTS service type for ${connection?.role} to: ${settings.ttsServiceType}`);
+      console.log(`Updated TTS service type for ${role} to: ${settings.ttsServiceType}`);
     }
     
     // Store updated settings
-    this.clientSettings.set(this.connections.get(connectionId) as WebSocketClient, settings);
+    this.clientSettings.set(ws, settings);
     
     // Send confirmation
     const response: SettingsResponseToClient = {
@@ -987,18 +992,15 @@
       settings
     };
     
-    this.send(connectionId, response);
+    ws.send(JSON.stringify(response));
   }
   
   /**
    * Handle ping message
    */
-  private handlePingMessage(connectionId: string, message: PingMessageToServer): void {
+  private handlePingMessage(ws: WebSocketClient, message: PingMessageToServer): void {
     // Mark as alive for heartbeat
-    const connection = this.connections.get(connectionId);
-    if (connection) {
-      connection.isAlive = true;
-    }
+    ws.isAlive = true;
     
     // Send pong response
     const response: PongMessageToClient = {
@@ -1008,7 +1010,7 @@
     };
     
     try {
-      this.send(connectionId, response);
+      ws.send(JSON.stringify(response));
     } catch (error) {
       console.error('Error sending pong response:', error);
     }
@@ -1017,17 +1019,6 @@
   /**
    * Handle WebSocket close event
    */
-<<<<<<< HEAD
-  private handleClose(connectionId: string): void {
-    console.log('WebSocket disconnected, sessionId:', this.sessionIds.get(this.connections.get(connectionId) as WebSocketClient));
-    
-    // Remove from all maps
-    this.connections.delete(connectionId);
-    this.roles.delete(this.connections.get(connectionId) as WebSocketClient);
-    this.languages.delete(this.connections.get(connectionId) as WebSocketClient);
-    this.sessionIds.delete(this.connections.get(connectionId) as WebSocketClient);
-    this.clientSettings.delete(this.connections.get(connectionId) as WebSocketClient);
-=======
   private handleClose(ws: WebSocketClient): void {
     const sessionId = this.sessionIds.get(ws);
     console.log('WebSocket disconnected, sessionId:', sessionId);
@@ -1059,7 +1050,6 @@
     } catch (error) {
       console.error('Failed to end session in storage:', error);
     }
->>>>>>> 4035e828
   }
   
   /**
@@ -1092,28 +1082,38 @@
   /**
    * Get connections
    */
-  public getConnections(): Map<string, ConnectionInfo> {
+  public getConnections(): Set<WebSocketClient> {
     return this.connections;
   }
   
   /**
    * Get connection role
    */
-  public getRole(connectionId: string): string | undefined {
-    return this.connections.get(connectionId)?.role;
+  public getRole(client: WebSocketClient): string | undefined {
+    return this.roles.get(client);
   }
   
   /**
    * Get connection language
    */
-  public getLanguage(connectionId: string): string | undefined {
-    return this.connections.get(connectionId)?.languageCode;
+  public getLanguage(client: WebSocketClient): string | undefined {
+    return this.languages.get(client);
   }
   
   /**
    * Generate a classroom code for a session
    */
-  private generateClassroomCode(): string {
+  private generateClassroomCode(sessionId: string): string {
+    // Check if we already have a code for this session
+    for (const [code, session] of this.classroomSessions.entries()) {
+      if (session.sessionId === sessionId) {
+        // Update activity and return existing code
+        session.lastActivity = Date.now();
+        session.teacherConnected = true;
+        return code;
+      }
+    }
+    
     // Generate new 6-character code
     const chars = 'ABCDEFGHIJKLMNOPQRSTUVWXYZ0123456789';
     let code: string;
@@ -1124,20 +1124,20 @@
       for (let i = 0; i < 6; i++) {
         code += chars.charAt(Math.floor(Math.random() * chars.length));
       }
-    } while (this.classrooms.has(code));
+    } while (this.classroomSessions.has(code));
     
     // Create session with 2-hour expiration
     const session: ClassroomSession = {
       code,
-      sessionId: code,
+      sessionId,
       createdAt: Date.now(),
       lastActivity: Date.now(),
       teacherConnected: true,
       expiresAt: Date.now() + (2 * 60 * 60 * 1000) // 2 hours
     };
     
-    this.classrooms.set(code, session);
-    console.log(`Created new classroom session: ${code}`);
+    this.classroomSessions.set(code, session);
+    console.log(`Created new classroom session: ${code} for session ${sessionId}`);
     
     return code;
   }
@@ -1151,14 +1151,14 @@
       return false;
     }
     
-    const session = this.classrooms.get(code);
+    const session = this.classroomSessions.get(code);
     if (!session) {
       return false;
     }
     
     // Check expiration
     if (Date.now() > session.expiresAt) {
-      this.classrooms.delete(code);
+      this.classroomSessions.delete(code);
       console.log(`Classroom code ${code} expired and removed`);
       return false;
     }
@@ -1177,9 +1177,9 @@
       const now = Date.now();
       let cleaned = 0;
       
-      for (const [code, session] of this.classrooms.entries()) {
+      for (const [code, session] of this.classroomSessions.entries()) {
         if (now > session.expiresAt) {
-          this.classrooms.delete(code);
+          this.classroomSessions.delete(code);
           cleaned++;
         }
       }
@@ -1217,28 +1217,6 @@
     return `session-${this.sessionCounter}-${Date.now()}`;
   }
 
-<<<<<<< HEAD
-  private generateConnectionId(): string {
-    this.sessionCounter++;
-    return `connection-${this.sessionCounter}-${Date.now()}`;
-  }
-
-  private getClientIp(request: IncomingMessage): string {
-    // Implement your logic to extract the client IP from the request
-    return '127.0.0.1'; // Placeholder return, actual implementation needed
-  }
-
-  private send(connectionId: string, message: any): void {
-    // Implement your logic to send a message to the client
-    // This is a placeholder and should be replaced with the actual implementation
-    console.log(`Sending message to connection ${connectionId}:`, message);
-  }
-
-  private sendError(connectionId: string, message: string): void {
-    // Implement your logic to send an error message to the client
-    // This is a placeholder and should be replaced with the actual implementation
-    console.error(`Sending error to connection ${connectionId}:`, message);
-=======
   /**
    * Get active session metrics for diagnostics
    */
@@ -1279,6 +1257,5 @@
       teachersConnected,
       currentLanguages: Array.from(currentLanguages)
     };
->>>>>>> 4035e828
   }
 }