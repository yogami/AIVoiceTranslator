/**
 * Diagnostics Service
 * 
 * Provides comprehensive application diagnostics for non-technical users.
 * Tracks performance metrics, system health, and provides user-friendly formatting.
 */

import { storage } from '../storage';
<<<<<<< HEAD
import type { Translation, Session, Transcript } from '../../shared/schema';
=======
import { WebSocketServer } from './WebSocketServer';
>>>>>>> 4035e828

interface ConnectionMetrics {
  total: number;
  active: number;
  teachers: number;
  students: number;
  byRole: { [role: string]: number };
}

interface TranslationMetrics {
  total: number;
  averageTime: number;
  averageTimeFormatted: string;
  totalFromDatabase: number;
  averageLatencyFromDatabase: number;
  averageLatencyFromDatabaseFormatted: string;
  languagePairs: LanguagePairMetric[];
  recentTranslations: number;
  translationsLast24Hours: number;
  translationsLastHour: number;
}

interface LanguagePairMetric {
  sourceLanguage: string;
  targetLanguage: string;
  count: number;
  averageLatency: number;
  averageLatencyFormatted: string;
}

interface SessionMetrics {
  activeSessions: number;
  totalSessions: number;
  averageSessionDuration: number;
  averageSessionDurationFormatted: string;
  studentsConnected: number;
  teachersConnected: number;
  currentLanguages: string[];
  recentSessionActivity: SessionActivity[];
  sessionsLast24Hours: number;
  averageStudentsPerSession: number;
}

interface SessionActivity {
  sessionId: string;
  language: string;
  transcriptCount: number;
  lastActivity: string;
  duration: number;
}

interface AudioMetrics {
  totalGenerated: number;
  averageGenerationTime: number;
  averageGenerationTimeFormatted: string;
  cacheSize: number;
  cacheSizeFormatted: string;
}

interface SystemMetrics {
  memoryUsage: number;
  memoryUsageFormatted: string;
  uptime: number;
  uptimeFormatted: string;
}

interface UsageMetrics {
  peakConcurrentUsers: number;
  uniqueTeachersToday: Set<string>;
  uniqueStudentsToday: Set<string>;
  mostActiveLanguagePairs: LanguagePairMetric[];
  averageSessionLength: number;
  totalTranscriptions: number;
  completedSessionsCount: number;
}

export interface DiagnosticsData {
  connections: ConnectionMetrics;
  translations: TranslationMetrics;
  sessions: SessionMetrics;
  audio: AudioMetrics;
  system: SystemMetrics;
  usage: {
    peakConcurrentUsers: number;
    uniqueTeachersToday: number;
    uniqueStudentsToday: number;
    mostActiveLanguagePairs: LanguagePairMetric[];
    averageSessionLengthFormatted: string;
    totalTranscriptions: number;
  };
  lastUpdated: string;
}

export interface DiagnosticsExportData extends DiagnosticsData {
  exportedAt: string;
  version: string;
}

export class DiagnosticsService {
  private startTime: number;
  private connectionCount: number = 0;
  private activeConnections: Map<string, { role: string; connectedAt: Date }> = new Map();
  private translationTimes: number[] = [];
  private audioGenerationTimes: number[] = [];
  private audioCacheSize: number = 0;
  private usageMetrics: UsageMetrics;
  private sessionStartTimes: Map<string, number> = new Map();

  constructor() {
    this.startTime = Date.now();
    this.usageMetrics = {
      peakConcurrentUsers: 0,
      uniqueTeachersToday: new Set(),
      uniqueStudentsToday: new Set(),
      mostActiveLanguagePairs: [],
      averageSessionLength: 0,
      totalTranscriptions: 0,
      completedSessionsCount: 0
    };
  }

  recordConnection(connectionId: string, role: string): void {
    this.connectionCount++;
    this.activeConnections.set(connectionId, { role, connectedAt: new Date() });
    
    // Track unique users
    if (role === 'teacher') {
      this.usageMetrics.uniqueTeachersToday.add(connectionId);
    } else if (role === 'student') {
      this.usageMetrics.uniqueStudentsToday.add(connectionId);
    }
    
    // Update peak concurrent users
    const currentActive = this.activeConnections.size;
    if (currentActive > this.usageMetrics.peakConcurrentUsers) {
      this.usageMetrics.peakConcurrentUsers = currentActive;
    }
  }

  recordConnectionClosed(connectionId: string): void {
    this.activeConnections.delete(connectionId);
  }

  recordSessionStart(sessionId: string): void {
    this.sessionStartTimes.set(sessionId, Date.now());
  }

  recordSessionEnd(sessionId: string): void {
    const startTime = this.sessionStartTimes.get(sessionId);
    if (startTime) {
      const duration = Date.now() - startTime;
      // Update average session length
      const currentAvg = this.usageMetrics.averageSessionLength;
      const completedCount = this.usageMetrics.completedSessionsCount;
      this.usageMetrics.averageSessionLength = 
        (currentAvg * completedCount + duration) / (completedCount + 1);
      
      this.usageMetrics.completedSessionsCount++;
      this.sessionStartTimes.delete(sessionId);
    }
  }

  recordTranslation(timeMs: number): void {
    this.translationTimes.push(timeMs);
    // Keep only last 100 translations for memory efficiency
    if (this.translationTimes.length > 100) {
      this.translationTimes.shift();
    }
  }

  recordTranscription(): void {
    this.usageMetrics.totalTranscriptions++;
  }

  recordAudioGeneration(timeMs: number): void {
    this.audioGenerationTimes.push(timeMs);
    // Keep only last 100 audio generations
    if (this.audioGenerationTimes.length > 100) {
      this.audioGenerationTimes.shift();
    }
  }

  getAudioCacheSize(): number {
    return this.audioCacheSize;
  }

  setAudioCacheSize(size: number): void {
    this.audioCacheSize = size;
  }

  formatBytes(bytes: number): string {
    if (bytes === 0) return '0.0 B';
    
    const k = 1024;
    const sizes = ['B', 'KB', 'MB', 'GB', 'TB'];
    const i = Math.min(Math.floor(Math.log(bytes) / Math.log(k)), sizes.length - 1);
    
    return `${(bytes / Math.pow(k, i)).toFixed(1)} ${sizes[i]}`;
  }

  formatDuration(ms: number): string {
    if (ms < 1000) {
      return `${ms} ms`;
    } else if (ms < 60000) {
      return `${(ms / 1000).toFixed(1)} seconds`;
    } else if (ms < 3600000) {
      return `${(ms / 60000).toFixed(1)} minutes`;
    } else {
      return `${(ms / 3600000).toFixed(1)} hours`;
    }
  }

  formatUptime(seconds: number): string {
    if (seconds < 60) {
      return `${seconds} seconds`;
    } else if (seconds < 3600) {
      return `${(seconds / 60).toFixed(1)} minutes`;
    } else if (seconds < 86400) {
      return `${(seconds / 3600).toFixed(1)} hours`;
    } else {
      return `${(seconds / 86400).toFixed(1)} days`;
    }
  }

  private calculateAverage(numbers: number[]): number {
    if (numbers.length === 0) return 0;
    return Math.round(numbers.reduce((sum, num) => sum + num, 0) / numbers.length);
  }

  private getMemoryUsage(): number {
    if (typeof process !== 'undefined' && process.memoryUsage) {
      return process.memoryUsage().heapUsed;
    }
    return 0;
  }

  private getUptime(): number {
    return Math.round((Date.now() - this.startTime) / 1000);
  }

  private async getLanguagePairMetrics(): Promise<LanguagePairMetric[]> {
    try {
      // Get translations from last 24 hours
      const endDate = new Date();
      const startDate = new Date(endDate.getTime() - 24 * 60 * 60 * 1000);
      const translations = await storage.getTranslationsByDateRange(startDate, endDate);
      
      // Aggregate by language pair
      const pairMap = new Map<string, { count: number; totalLatency: number }>();
      
      translations.forEach(t => {
        const key = `${t.sourceLanguage}->${t.targetLanguage}`;
        const existing = pairMap.get(key) || { count: 0, totalLatency: 0 };
        existing.count++;
        existing.totalLatency += t.latency || 0;
        pairMap.set(key, existing);
      });
      
      // Convert to array and calculate averages
      return Array.from(pairMap.entries()).map(([pair, data]) => {
        const [source, target] = pair.split('->');
        const avgLatency = data.count > 0 ? Math.round(data.totalLatency / data.count) : 0;
        return {
          sourceLanguage: source,
          targetLanguage: target,
          count: data.count,
          averageLatency: avgLatency,
          averageLatencyFormatted: this.formatDuration(avgLatency)
        };
      }).sort((a, b) => b.count - a.count); // Sort by most used
    } catch (error) {
      console.error('Error getting language pair metrics:', error);
      return [];
    }
  }

  async getMetrics(): Promise<DiagnosticsData> {
    const translationAvg = this.calculateAverage(this.translationTimes);
    const audioAvg = this.calculateAverage(this.audioGenerationTimes);
    const memoryUsage = this.getMemoryUsage();
    const uptime = this.getUptime();

<<<<<<< HEAD
    // Get active connections by role
    const connectionsByRole: { [role: string]: number } = {};
    let teacherCount = 0;
    let studentCount = 0;
    
    this.activeConnections.forEach(conn => {
      connectionsByRole[conn.role] = (connectionsByRole[conn.role] || 0) + 1;
      if (conn.role === 'teacher') teacherCount++;
      else if (conn.role === 'student') studentCount++;
    });

    // Get data from storage
    const now = new Date();
    const oneDayAgo = new Date(now.getTime() - 24 * 60 * 60 * 1000);
    const oneHourAgo = new Date(now.getTime() - 60 * 60 * 1000);
    
    let dbTranslations: Translation[] = [];
    let dbSessions: Session[] = [];
    let totalDbTranslations = 0;
    let avgDbLatency = 0;
    
    try {
      // Get translations from database
      dbTranslations = await storage.getTranslationsByDateRange(oneDayAgo, now);
      totalDbTranslations = dbTranslations.length;
      
      if (totalDbTranslations > 0) {
        const totalLatency = dbTranslations.reduce((sum, t) => sum + (t.latency || 0), 0);
        avgDbLatency = Math.round(totalLatency / totalDbTranslations);
      }
      
      // Get sessions
      dbSessions = await storage.getAllActiveSessions();
    } catch (error) {
      console.error('Error fetching data from storage:', error);
    }

    // Calculate translations in different time windows
    const translationsLastHour = dbTranslations.filter(t => 
      t.timestamp && t.timestamp >= oneHourAgo
    ).length;

    // Get language pair metrics
    const languagePairs = await this.getLanguagePairMetrics();
=======
    // Get real data from storage
    const [sessions, translations, languagePairs] = await Promise.all([
      storage.getSessionMetrics(),
      storage.getTranslationMetrics(),
      storage.getLanguagePairMetrics()
    ]);

    // Get active connection data from WebSocketServer if available
    let activeSessionData = {
      activeSessions: 0,
      studentsConnected: 0,
      teachersConnected: 0,
      currentLanguages: [] as string[]
    };

    try {
      // Get WebSocketServer instance if it exists
      const wsServer = (global as any).wsServer as WebSocketServer;
      if (wsServer) {
        activeSessionData = wsServer.getActiveSessionMetrics();
      }
    } catch (error) {
      console.error('Failed to get active session metrics:', error);
    }

    // Format language pair metrics
    const formattedLanguagePairs = languagePairs.map(pair => ({
      sourceLanguage: pair.sourceLanguage,
      targetLanguage: pair.targetLanguage,
      count: pair.count,
      averageLatency: pair.averageLatency,
      averageLatencyFormatted: this.formatDuration(pair.averageLatency)
    }));

    // Get recent session activity
    const recentSessions = await storage.getRecentSessionActivity(5);
    const recentSessionActivity = recentSessions.map(session => ({
      sessionId: session.sessionId,
      language: session.teacherLanguage || 'unknown',
      transcriptCount: session.transcriptCount || 0,
      lastActivity: (session.endTime || session.startTime)?.toISOString() || new Date().toISOString(),
      duration: session.duration || 0
    }));
>>>>>>> 4035e828

    return {
      connections: {
        total: this.connectionCount,
        active: this.activeConnections.size,
        teachers: teacherCount,
        students: studentCount,
        byRole: connectionsByRole
      },
      translations: {
        total: this.translationTimes.length,
        averageTime: translationAvg,
        averageTimeFormatted: this.formatDuration(translationAvg),
<<<<<<< HEAD
        totalFromDatabase: totalDbTranslations,
        averageLatencyFromDatabase: avgDbLatency,
        averageLatencyFromDatabaseFormatted: this.formatDuration(avgDbLatency),
        languagePairs: languagePairs.slice(0, 5), // Top 5 language pairs
        recentTranslations: this.translationTimes.length,
        translationsLast24Hours: totalDbTranslations,
        translationsLastHour: translationsLastHour
      },
      sessions: {
        activeSessions: dbSessions.length,
        totalSessions: this.sessionStartTimes.size + dbSessions.length,
        averageSessionDuration: this.usageMetrics.averageSessionLength,
        averageSessionDurationFormatted: this.formatDuration(this.usageMetrics.averageSessionLength),
        studentsConnected: studentCount,
        teachersConnected: teacherCount,
        currentLanguages: Array.from(new Set(
          Array.from(this.activeConnections.values())
            .map(conn => conn.role)
            .filter(role => role !== 'teacher' && role !== 'student')
        )),
        recentSessionActivity: [], // TODO: Implement if needed
        sessionsLast24Hours: dbSessions.length,
        averageStudentsPerSession: studentCount > 0 && teacherCount > 0 
          ? Math.round(studentCount / teacherCount) 
          : 0
=======
        totalFromDatabase: translations.totalTranslations,
        averageLatencyFromDatabase: translations.averageLatency,
        averageLatencyFromDatabaseFormatted: this.formatDuration(translations.averageLatency),
        languagePairs: formattedLanguagePairs,
        recentTranslations: translations.recentTranslations
      },
      sessions: {
        activeSessions: activeSessionData.activeSessions,
        totalSessions: sessions.totalSessions,
        averageSessionDuration: sessions.averageSessionDuration,
        averageSessionDurationFormatted: this.formatDuration(sessions.averageSessionDuration),
        studentsConnected: activeSessionData.studentsConnected,
        teachersConnected: activeSessionData.teachersConnected,
        currentLanguages: activeSessionData.currentLanguages,
        recentSessionActivity
>>>>>>> 4035e828
      },
      audio: {
        totalGenerated: this.audioGenerationTimes.length,
        averageGenerationTime: audioAvg,
        averageGenerationTimeFormatted: this.formatDuration(audioAvg),
        cacheSize: this.getAudioCacheSize(),
        cacheSizeFormatted: this.formatBytes(this.getAudioCacheSize())
      },
      system: {
        memoryUsage,
        memoryUsageFormatted: this.formatBytes(memoryUsage),
        uptime,
        uptimeFormatted: this.formatUptime(uptime)
      },
      usage: {
        peakConcurrentUsers: this.usageMetrics.peakConcurrentUsers,
        uniqueTeachersToday: this.usageMetrics.uniqueTeachersToday.size,
        uniqueStudentsToday: this.usageMetrics.uniqueStudentsToday.size,
        mostActiveLanguagePairs: languagePairs.slice(0, 3), // Top 3
        averageSessionLengthFormatted: this.formatDuration(this.usageMetrics.averageSessionLength),
        totalTranscriptions: this.usageMetrics.totalTranscriptions
      },
      lastUpdated: new Date().toISOString()
    };
  }

  async getExportData(): Promise<DiagnosticsExportData> {
    const metrics = await this.getMetrics();
    return {
      ...metrics,
      exportedAt: new Date().toISOString(),
      version: '1.0.0'
    };
  }

  reset(): void {
    this.connectionCount = 0;
    this.activeConnections.clear();
    this.translationTimes = [];
    this.audioGenerationTimes = [];
    this.audioCacheSize = 0;
    this.startTime = Date.now();
    this.usageMetrics = {
      peakConcurrentUsers: 0,
      uniqueTeachersToday: new Set(),
      uniqueStudentsToday: new Set(),
      mostActiveLanguagePairs: [],
      averageSessionLength: 0,
      totalTranscriptions: 0,
      completedSessionsCount: 0
    };
    this.sessionStartTimes.clear();
  }
}

// Export a singleton instance
export const diagnosticsService = new DiagnosticsService();<|MERGE_RESOLUTION|>--- conflicted
+++ resolved
@@ -6,18 +6,11 @@
  */
 
 import { storage } from '../storage';
-<<<<<<< HEAD
-import type { Translation, Session, Transcript } from '../../shared/schema';
-=======
 import { WebSocketServer } from './WebSocketServer';
->>>>>>> 4035e828
 
 interface ConnectionMetrics {
   total: number;
   active: number;
-  teachers: number;
-  students: number;
-  byRole: { [role: string]: number };
 }
 
 interface TranslationMetrics {
@@ -29,8 +22,6 @@
   averageLatencyFromDatabaseFormatted: string;
   languagePairs: LanguagePairMetric[];
   recentTranslations: number;
-  translationsLast24Hours: number;
-  translationsLastHour: number;
 }
 
 interface LanguagePairMetric {
@@ -50,8 +41,6 @@
   teachersConnected: number;
   currentLanguages: string[];
   recentSessionActivity: SessionActivity[];
-  sessionsLast24Hours: number;
-  averageStudentsPerSession: number;
 }
 
 interface SessionActivity {
@@ -77,30 +66,12 @@
   uptimeFormatted: string;
 }
 
-interface UsageMetrics {
-  peakConcurrentUsers: number;
-  uniqueTeachersToday: Set<string>;
-  uniqueStudentsToday: Set<string>;
-  mostActiveLanguagePairs: LanguagePairMetric[];
-  averageSessionLength: number;
-  totalTranscriptions: number;
-  completedSessionsCount: number;
-}
-
 export interface DiagnosticsData {
   connections: ConnectionMetrics;
   translations: TranslationMetrics;
   sessions: SessionMetrics;
   audio: AudioMetrics;
   system: SystemMetrics;
-  usage: {
-    peakConcurrentUsers: number;
-    uniqueTeachersToday: number;
-    uniqueStudentsToday: number;
-    mostActiveLanguagePairs: LanguagePairMetric[];
-    averageSessionLengthFormatted: string;
-    totalTranscriptions: number;
-  };
   lastUpdated: string;
 }
 
@@ -112,64 +83,26 @@
 export class DiagnosticsService {
   private startTime: number;
   private connectionCount: number = 0;
-  private activeConnections: Map<string, { role: string; connectedAt: Date }> = new Map();
+  private activeConnections: number = 0;
   private translationTimes: number[] = [];
   private audioGenerationTimes: number[] = [];
   private audioCacheSize: number = 0;
-  private usageMetrics: UsageMetrics;
-  private sessionStartTimes: Map<string, number> = new Map();
 
   constructor() {
     this.startTime = Date.now();
-    this.usageMetrics = {
-      peakConcurrentUsers: 0,
-      uniqueTeachersToday: new Set(),
-      uniqueStudentsToday: new Set(),
-      mostActiveLanguagePairs: [],
-      averageSessionLength: 0,
-      totalTranscriptions: 0,
-      completedSessionsCount: 0
-    };
-  }
-
-  recordConnection(connectionId: string, role: string): void {
+  }
+
+  recordConnection(): void {
     this.connectionCount++;
-    this.activeConnections.set(connectionId, { role, connectedAt: new Date() });
-    
-    // Track unique users
-    if (role === 'teacher') {
-      this.usageMetrics.uniqueTeachersToday.add(connectionId);
-    } else if (role === 'student') {
-      this.usageMetrics.uniqueStudentsToday.add(connectionId);
-    }
-    
-    // Update peak concurrent users
-    const currentActive = this.activeConnections.size;
-    if (currentActive > this.usageMetrics.peakConcurrentUsers) {
-      this.usageMetrics.peakConcurrentUsers = currentActive;
-    }
-  }
-
-  recordConnectionClosed(connectionId: string): void {
-    this.activeConnections.delete(connectionId);
-  }
-
-  recordSessionStart(sessionId: string): void {
-    this.sessionStartTimes.set(sessionId, Date.now());
-  }
-
-  recordSessionEnd(sessionId: string): void {
-    const startTime = this.sessionStartTimes.get(sessionId);
-    if (startTime) {
-      const duration = Date.now() - startTime;
-      // Update average session length
-      const currentAvg = this.usageMetrics.averageSessionLength;
-      const completedCount = this.usageMetrics.completedSessionsCount;
-      this.usageMetrics.averageSessionLength = 
-        (currentAvg * completedCount + duration) / (completedCount + 1);
-      
-      this.usageMetrics.completedSessionsCount++;
-      this.sessionStartTimes.delete(sessionId);
+  }
+
+  recordConnectionActive(): void {
+    this.activeConnections++;
+  }
+
+  recordConnectionClosed(): void {
+    if (this.activeConnections > 0) {
+      this.activeConnections--;
     }
   }
 
@@ -179,10 +112,6 @@
     if (this.translationTimes.length > 100) {
       this.translationTimes.shift();
     }
-  }
-
-  recordTranscription(): void {
-    this.usageMetrics.totalTranscriptions++;
   }
 
   recordAudioGeneration(timeMs: number): void {
@@ -251,94 +180,12 @@
     return Math.round((Date.now() - this.startTime) / 1000);
   }
 
-  private async getLanguagePairMetrics(): Promise<LanguagePairMetric[]> {
-    try {
-      // Get translations from last 24 hours
-      const endDate = new Date();
-      const startDate = new Date(endDate.getTime() - 24 * 60 * 60 * 1000);
-      const translations = await storage.getTranslationsByDateRange(startDate, endDate);
-      
-      // Aggregate by language pair
-      const pairMap = new Map<string, { count: number; totalLatency: number }>();
-      
-      translations.forEach(t => {
-        const key = `${t.sourceLanguage}->${t.targetLanguage}`;
-        const existing = pairMap.get(key) || { count: 0, totalLatency: 0 };
-        existing.count++;
-        existing.totalLatency += t.latency || 0;
-        pairMap.set(key, existing);
-      });
-      
-      // Convert to array and calculate averages
-      return Array.from(pairMap.entries()).map(([pair, data]) => {
-        const [source, target] = pair.split('->');
-        const avgLatency = data.count > 0 ? Math.round(data.totalLatency / data.count) : 0;
-        return {
-          sourceLanguage: source,
-          targetLanguage: target,
-          count: data.count,
-          averageLatency: avgLatency,
-          averageLatencyFormatted: this.formatDuration(avgLatency)
-        };
-      }).sort((a, b) => b.count - a.count); // Sort by most used
-    } catch (error) {
-      console.error('Error getting language pair metrics:', error);
-      return [];
-    }
-  }
-
   async getMetrics(): Promise<DiagnosticsData> {
     const translationAvg = this.calculateAverage(this.translationTimes);
     const audioAvg = this.calculateAverage(this.audioGenerationTimes);
     const memoryUsage = this.getMemoryUsage();
     const uptime = this.getUptime();
 
-<<<<<<< HEAD
-    // Get active connections by role
-    const connectionsByRole: { [role: string]: number } = {};
-    let teacherCount = 0;
-    let studentCount = 0;
-    
-    this.activeConnections.forEach(conn => {
-      connectionsByRole[conn.role] = (connectionsByRole[conn.role] || 0) + 1;
-      if (conn.role === 'teacher') teacherCount++;
-      else if (conn.role === 'student') studentCount++;
-    });
-
-    // Get data from storage
-    const now = new Date();
-    const oneDayAgo = new Date(now.getTime() - 24 * 60 * 60 * 1000);
-    const oneHourAgo = new Date(now.getTime() - 60 * 60 * 1000);
-    
-    let dbTranslations: Translation[] = [];
-    let dbSessions: Session[] = [];
-    let totalDbTranslations = 0;
-    let avgDbLatency = 0;
-    
-    try {
-      // Get translations from database
-      dbTranslations = await storage.getTranslationsByDateRange(oneDayAgo, now);
-      totalDbTranslations = dbTranslations.length;
-      
-      if (totalDbTranslations > 0) {
-        const totalLatency = dbTranslations.reduce((sum, t) => sum + (t.latency || 0), 0);
-        avgDbLatency = Math.round(totalLatency / totalDbTranslations);
-      }
-      
-      // Get sessions
-      dbSessions = await storage.getAllActiveSessions();
-    } catch (error) {
-      console.error('Error fetching data from storage:', error);
-    }
-
-    // Calculate translations in different time windows
-    const translationsLastHour = dbTranslations.filter(t => 
-      t.timestamp && t.timestamp >= oneHourAgo
-    ).length;
-
-    // Get language pair metrics
-    const languagePairs = await this.getLanguagePairMetrics();
-=======
     // Get real data from storage
     const [sessions, translations, languagePairs] = await Promise.all([
       storage.getSessionMetrics(),
@@ -382,47 +229,16 @@
       lastActivity: (session.endTime || session.startTime)?.toISOString() || new Date().toISOString(),
       duration: session.duration || 0
     }));
->>>>>>> 4035e828
 
     return {
       connections: {
         total: this.connectionCount,
-        active: this.activeConnections.size,
-        teachers: teacherCount,
-        students: studentCount,
-        byRole: connectionsByRole
+        active: this.activeConnections
       },
       translations: {
         total: this.translationTimes.length,
         averageTime: translationAvg,
         averageTimeFormatted: this.formatDuration(translationAvg),
-<<<<<<< HEAD
-        totalFromDatabase: totalDbTranslations,
-        averageLatencyFromDatabase: avgDbLatency,
-        averageLatencyFromDatabaseFormatted: this.formatDuration(avgDbLatency),
-        languagePairs: languagePairs.slice(0, 5), // Top 5 language pairs
-        recentTranslations: this.translationTimes.length,
-        translationsLast24Hours: totalDbTranslations,
-        translationsLastHour: translationsLastHour
-      },
-      sessions: {
-        activeSessions: dbSessions.length,
-        totalSessions: this.sessionStartTimes.size + dbSessions.length,
-        averageSessionDuration: this.usageMetrics.averageSessionLength,
-        averageSessionDurationFormatted: this.formatDuration(this.usageMetrics.averageSessionLength),
-        studentsConnected: studentCount,
-        teachersConnected: teacherCount,
-        currentLanguages: Array.from(new Set(
-          Array.from(this.activeConnections.values())
-            .map(conn => conn.role)
-            .filter(role => role !== 'teacher' && role !== 'student')
-        )),
-        recentSessionActivity: [], // TODO: Implement if needed
-        sessionsLast24Hours: dbSessions.length,
-        averageStudentsPerSession: studentCount > 0 && teacherCount > 0 
-          ? Math.round(studentCount / teacherCount) 
-          : 0
-=======
         totalFromDatabase: translations.totalTranslations,
         averageLatencyFromDatabase: translations.averageLatency,
         averageLatencyFromDatabaseFormatted: this.formatDuration(translations.averageLatency),
@@ -438,7 +254,6 @@
         teachersConnected: activeSessionData.teachersConnected,
         currentLanguages: activeSessionData.currentLanguages,
         recentSessionActivity
->>>>>>> 4035e828
       },
       audio: {
         totalGenerated: this.audioGenerationTimes.length,
@@ -452,14 +267,6 @@
         memoryUsageFormatted: this.formatBytes(memoryUsage),
         uptime,
         uptimeFormatted: this.formatUptime(uptime)
-      },
-      usage: {
-        peakConcurrentUsers: this.usageMetrics.peakConcurrentUsers,
-        uniqueTeachersToday: this.usageMetrics.uniqueTeachersToday.size,
-        uniqueStudentsToday: this.usageMetrics.uniqueStudentsToday.size,
-        mostActiveLanguagePairs: languagePairs.slice(0, 3), // Top 3
-        averageSessionLengthFormatted: this.formatDuration(this.usageMetrics.averageSessionLength),
-        totalTranscriptions: this.usageMetrics.totalTranscriptions
       },
       lastUpdated: new Date().toISOString()
     };
@@ -476,21 +283,11 @@
 
   reset(): void {
     this.connectionCount = 0;
-    this.activeConnections.clear();
+    this.activeConnections = 0;
     this.translationTimes = [];
     this.audioGenerationTimes = [];
     this.audioCacheSize = 0;
     this.startTime = Date.now();
-    this.usageMetrics = {
-      peakConcurrentUsers: 0,
-      uniqueTeachersToday: new Set(),
-      uniqueStudentsToday: new Set(),
-      mostActiveLanguagePairs: [],
-      averageSessionLength: 0,
-      totalTranscriptions: 0,
-      completedSessionsCount: 0
-    };
-    this.sessionStartTimes.clear();
   }
 }
 
